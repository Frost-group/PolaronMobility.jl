# MultipleBranches.jl
#  Extending the Feynman theory to multiple phonon branches

"""
    frohlichPartial((f, ϵ_mode); ϵ_o, ϵ_s, meff)

Calculate a (partial) dielectric electron-phonon coupling element.

# Arguments
- `f`: frequency of mode in THz.
- `ϵ_mode`: this mode's contribution to dielectric.
- `ϵ_o`: optical dielectric.
-  `ϵ_s`: total static dielectric contribution.
"""
function frohlichPartial((f, ϵ_mode); ϵ_o, ϵ_s, meff)
    ω = f * 1e12 * 2π
    α = 1 / (4π * ϵ_0) * ϵ_mode / (ϵ_o * ϵ_s) * (q^2 / ħ) * sqrt(meff * me / (2 * ω * ħ))
    return α
end

# deprecated signature wrapped via multiple dispatch
frohlichPartial(ϵ_o, ϵ_s, ϵ_mode, f, meff) = frohlichPartial((f, ϵ_mode), ϵ_o=ϵ_o, ϵ_s=ϵ_s, meff=meff)

rows(M::Matrix) = map(x -> reshape(getindex(M, x, :), :, size(M)[2]), 1:size(M)[1])

"""
    IRtoDielectric(IRmodes, volume)

From absolute value of IR activities of phonon modes, generate a per-mode
contribution to the low-frequency dielectric constant.

IRmodes are tuples f, S with Frequency in THz; InfraRed activity in e^2 amu^-1.
"""
function IRtoDielectric(IRmodes, volume)
    ϵ = 0.0 #* q^2 * THz^-2 * amu^-1 * m^-3
    for r in rows(IRmodes)
        f, S = r # frequency in THz; activity in e^2 amu^-1
        f = f * 1E12 #* THz
        ω = 2π * f
        S = S * q^2 / amu
        ϵ_mode = S / ω^2 / volume
        ϵ_mode /= 3 # take isotropic average = divide by 3
        ϵ += ϵ_mode
        println("Mode f= $f S= $S ϵ_mode = $(ϵ_mode / ϵ_0)")
    end
    println("Raw ionic dielectric contribution: $ϵ absolute $(ϵ / ϵ_0) relative")
    return ϵ / ϵ_0
end

"""
    IRtoalpha(IR, volume)

Calculates contribution to dielectric constant for each polar phonon mode, and thereby the Frohlich alpha contribution for this mode.
"""
function IRtoalpha(IR; volume, ϵ_o, ϵ_s, meff)
    ϵ = 0.0 #* q^2 * THz^-2 * amu^-1 * m^-3
    α_sum = 0.0
    for r in rows(IR)
        f, S = r # frequency in THz; activity in e^2 amu^-1
        ω = 2π * f * 1e12
        S = S * q^2 / amu
        ϵ_mode = S / ω^2 / volume
        ϵ_mode /= 3 # take isotropic average = divide by 3
        ϵ_mode /= ϵ_0 # reduced dielectric constant
        ϵ += ϵ_mode
        #println("Mode f= $f S= $S ϵ_mode = $(upreferred(ϵ_mode/u"ϵ0"))")
        α = frohlichPartial(ϵ_o, ϵ_s, ϵ_mode, f, meff)
        α_sum += α
        if (α > 0.1)
            println("Notable Mode f = $f, α_partial = $α.")
        end
    end
    println("Sum alpha: $(α_sum)")
    return α_sum
end

"""
    DieletricFromIRmode(IRmode)

Calculate dielectric from an individual mode.

IRmode is a tuple f, S with Frequency in THz; InfraRed activity in e^2 amu^-1.
"""
function DielectricFromIRmode(IRmode; volume)
    f, S = IRmode # Assumes Frequency in THz; InfraRed activity in e^2 amu^-1
    ω = 2π * f * 1e12
    S = S * q^2 / amu
    ϵ_mode = S / ω^2 / volume
    ϵ_mode /= 3 # take isotropic average = divide by 3
    ϵ_mode /= ϵ_0 # reduced dielectric
    return ϵ_mode
end

"""
    Hellwarth1999mobilityRHS((α, (v, w) ,f), effectivemass, T)

Calculates the DC mobility using Hellwarth et al. 1999 Eqn. (2).

See Hellwarth et a. 1999: https://doi.org/10.1103/PhysRevB.60.299.
"""
function Hellwarth1999mobilityRHS((α, (v, w), f), effectivemass, T)
    mb = effectivemass * MassElectron
    ω = f * 1e12 * 2π
    βred = ħ * ω / (kB * T)

    R = (v^2 - w^2) / (w^2 * v) # inline, page 300 just after Eqn (2)
    b = R * βred / sinh(βred * v / 2) # Feynman1962 version; page 1010, Eqn (47b)
    a = sqrt((βred / 2)^2 + R * βred * coth(βred * v / 2))
    k(u, a, b, v) = (u^2 + a^2 - b * cos(v * u))^(-3 / 2) * cos(u) # integrand in (2)
    K = quadgk(u -> k(u, a, b, v), 0, Inf)[1] # numerical quadrature integration of (2)

    # Right-hand-side of Eqn 1 in Hellwarth 1999 // Eqn (4) in Baggio1997
    RHS = α / (3 * sqrt(π)) * βred^(5 / 2) / sinh(βred / 2) * (v^3 / w^3) * K
    μ = RHS^(-1) * q / (ω * mb)

    return 1 / μ
end

"""
----------------------------------------------------------------------
Multiple Branch Frohlich Alpha
----------------------------------------------------------------------

Partial dielectric electron-phonon coupling parameter, decomposed into ionic dielectric contributions from each phonon mode of the matieral.  
"""

"""
    ϵ_ionic_mode(phonon_mode_freq, ir_activity, volume)

Calculate the ionic contribution to the dielectric function for a given phonon mode.

# Arguments
- `phonon_mode_freq::Float64`: is the frequency of the mode in THz.
- `ir_activity::Float64`: is the infra-red activity of the mode in e²amu⁻¹.
- `volume::Float64`: is the volume of the unit cell of the material in m³.
"""
function ϵ_ionic_mode(phonon_mode_freq, ir_activity, volume) # single ionic mode

    # Angular phonon frequency for the phonon mode (rad Hz)
    ω_j = 2π * phonon_mode_freq * 1e12

    # Dielectric contribution from a single ionic phonon mode
    ϵ_mode = eV^2 * ir_activity / (3 * volume * ω_j^2 * amu)

    # Normalise ionic dielectric contribution with 1 / (4π ϵ_0) (NB: the 4π has been pre-cancelled)
    return ϵ_mode / ϵ_0
end

"""
    ϵ_total(freqs_and_ir_activity, volume)

Calculate the total ionic contribution to the dielectric function from all phonon modes.

# Arguments
- `freqs_and_ir_activity::Matrix{Float64}`: is a matrix containeing the phonon mode frequencies (in THz) in the first column and the infra-red activities (in e²amu⁻¹) in the second column.
- `volume::Float64`: is the volume of the unit cell of the material in m^3.
"""
function ϵ_total(freqs_and_ir_activity, volume) # total ionic contribution to dielectric

    # Extract phonon frequencies (THz)
    phonon_freqs = freqs_and_ir_activity[:, 1]

    # Extra infra-red activities (e^2 amu^-1)
    ir_activity = freqs_and_ir_activity[:, 2]

    # Sum over all ionic contribution from each phonon mode
    total_ionic = 0.0

    for t in eachindex(phonon_freqs)
        total_ionic += ϵ_ionic_mode(phonon_freqs[t], ir_activity[t], volume)
    end

    return total_ionic
end

"""
    effective_freqs(freqs_and_ir_activity, num_var_params)

Generates a matrix of effective phonon modes with frequencies and infra-red activities derived from a larger matrix using the Principal Component Analysis (PCA) method.

# Arguments
- `freqs_and_ir_activity::Matrix{Float64}`: is a matrix containing the phonon mode frequencies (in THz) in the first column and the infra-red activities (in e²amu⁻¹) in the second column.
- `num_var_params::Integer`: is the number of effective modes required (which needs to be less than the number of modes in `freqs_and_ir_activity``).

*** POSSIBLY REDUNDANT ***
"""
function effective_freqs(freqs_and_ir_activity, num_var_params) # PCA Algorithm

    # Check that the number of effective modes is less than the number of actual phonon modes.
    if num_var_params >= size(freqs_and_ir_activity)[1]

        println("The number of effective phonon modes has to be less than the total number of phonon modes.")

    else

        # Centralise data by subtracting the columnwise mean
        standardized_matrix = freqs_and_ir_activity' .- mean(freqs_and_ir_activity', dims=2)

        # Calculate the covariance matrix S' * S. Matrix size is (n - 1) x (n - 1) for number of params (here n = 2)
        covariance_matrix = standardized_matrix' * standardized_matrix

        # Extract eigenvectors of the covariance matrix
        eigenvectors = eigvecs(covariance_matrix)

        # Project the original data along the covariance matrix eigenvectors and undo the centralisation
        reduced_matrix = standardized_matrix[:, 1:num_var_params] * eigenvectors[1:num_var_params, 1:num_var_params] *
                         eigenvectors[1:num_var_params, 1:num_var_params]' .+ mean(freqs_and_ir_activity', dims=2)

        # Resultant matrix is positive definite and transposed.
        return abs.(reduced_matrix')
    end
end

"""
    multi_frohlichalpha(ϵ_optic, ϵ_ionic, ϵ_total, phonon_mode_freq, m_eff)

Calculates the partial dielectric electron-phonon coupling parameter for a given longitudinal optical phonon mode. 

This decomposes the original Frohlich alpha coupling parameter (defined for a single phonon branch) into contributions from multiple phonon
branches.

# Arguments
- `ϵ_optic::Float64`: is the optical dielectric constant of the material.
- `ϵ_ionic::Float64`: is the ionic dielectric contribution from the phonon mode.
- `ϵ_total::Float64`: is the total ionic dielectric contribution from all phonon modes of the material.
- `phonon_mode_freq::Float64`: is the frequency of the phonon mode (THz).
- `m_eff::Float64` is the band mass of the electron (in units of electron mass m_e).
"""
function multi_frohlichalpha(ϵ_optic, ϵ_ionic, ϵ_total, phonon_mode_freq, m_eff)

    # The Rydberg energy unit
    Ry = eV^4 * me / (2 * ħ^2)

    # Angular phonon frequency for the phonon mode (rad Hz).
    ω = 2π * 1e12 * phonon_mode_freq

    # The static dielectric constant. Calculated here instead of inputted so that ionic modes are properly normalised.
    ϵ_static = ϵ_total + ϵ_optic

    # The contribution to the electron-phonon parameter from the currrent phonon mode. 1 / (4π ϵ_0) is the dielectric normalisation.
    α_j = (m_eff * Ry / (ħ * ω))^(1 / 2) * ϵ_ionic / (4π * ϵ_0) / (ϵ_optic * ϵ_static)

    return α_j
end

"""
----------------------------------------------------------------------
Multiple Branch Polaron Free Energy
----------------------------------------------------------------------

Calculate the polaron free energy, generalised from Osaka's expression to the case where multiple phonon modes are present in the material.
"""

"""
    κ_i(i, v, w)

Calculates the spring-constant coupling the electron to the 'ith' fictitious mass that approximates the exact electron-phonon interaction with a harmonic coupling to a massive fictitious particle. 

Required for calculating the polaron free energy.

Note: Not to be confused with the number of physical phonon branches; many phonon branches could be approximated with one or two etc. fictitious masses for example. The number of fictitious mass does not necessarily need to match the number of phonon branches.

# Arguments
- `i::Integer`: enumerates the current fictitious mass.
- `v::Vector{Float64}`: is a vector of the v variational parameters.
- `w::Vector{Float64}`: is a vector of the w variational parameters.
"""
function κ_i(i, v, w)
    κ = v[i]^2 - w[i]^2
    κ *= prod(j != i ? (v[j]^2 - w[i]^2) / (w[j]^2 - w[i]^2) : 1.0 for j in eachindex(v))
    return κ
end

"""
    h_i(i, v, w)

Calculates the normal-mode (the eigenmodes) frequency of the coupling between the electron and the `ith' fictitious mass that approximates the exact electron-phonon interaction with a harmonic coupling to a massive fictitious particle. 

Required for calculating the polaron free energy.

Note: Not to be confused with the number of physical phonon branches; many phonon branches could be approximated with one or two etc. fictitious masses for example. The number of fictitious mass does not necessarily need to match the number of phonon branches.

# Arguments
- `i::Integer`: enumerates the current fictitious mass.
- `v::Vector{Float64}`: is a vector of the v variational parameters.
- `w::Vector{Float64}`: is a vector of the w variational parameters.
"""
function h_i(i, v, w)
    h = v[i]^2 - w[i]^2
    h *= prod(j != i ? (w[j]^2 - v[i]^2) / (v[j]^2 - v[i]^2) : 1.0 for j in eachindex(v))
    return h
end

"""
    C_ij(i, j, v, w)

Calculates the element to the coupling matrix C_ij (a generalisation of Feynman's `C` coupling variational parameter in Feynman 1955) between the electron and the `ith' and `jth' fictitious masses that approximates the exact electron-phonon interaction with a harmonic coupling to a massive fictitious particle. 

Required for calculating the polaron free energy.

Note: Not to be confused with the number of physical phonon branches; many phonon branches could be approximated with one or two etc. fictitious masses for example. The number of fictitious mass does not necessarily need to match the number of phonon branches.

# Arguments
- `i::Integer, j::Integer`: enumerate the current fictitious masses under focus (also the index of the element in the coupling matrix C)
- `v::Vector{Float64}`: is a vector of the v variational parameters.
- `w::Vector{Float64}`: is a vector of the w variational parameters.

See Feynman 1955: http://dx.doi.org/10.1103/PhysRev.97.660.
"""
function C_ij(i, j, v, w)
    C = w[i] * κ_i(i, v, w) * h_i(j, v, w) / (4 * (v[j]^2 - w[i]^2))
    return C
end

"""
    D_j(τ, β, v, w)

Calculates the recoil function (a generalisation of D(u) in Eqn. (35c) in FHIP 1962) that approximates the exact influence (recoil effects) of the phonon bath on the electron with the influence of the fictitious masses attached by springs to the electron. It appears in the exponent of the intermediate scattering function.

# Arguments
- `τ::Float64`: is the imaginary time variable.
- `β::Float64`: is the reduced thermodynamic temperature ħωⱼ/(kT) associated with the 'jth' phonon mode.
- `v::Vector{Float64}`: is a vector of the v variational parameters.
- `w::Vector{Float64}`: is a vector of the w variational parameters.

See FHIP 1962: https://doi.org/10.1103/PhysRev.127.1004.
"""
function D_j(τ, β, v, w)
    D = τ * (1 - τ / β) + sum((h_i(i, v, w) / v[i]^2) * ((1 + exp(-v[i] * β) - exp(-v[i] * τ) - exp(v[i] * (τ - β))) / (v[i] * (1 - exp(-v[i] * β))) - τ * (1 - τ / β)) for i in eachindex(v))
    return D
end

"""
    D_j(τ, v, w)

Calculates the recoil function at zero-temperature.

# Arguments
- `τ::Float64`: is the imaginary time variable.
- `v::Vector{Float64}`: is a vector of the v variational parameters.
- `w::Vector{Float64}`: is a vector of the w variational parameters.

See also ['D_j'](@ref).
"""
function D_j(τ, v, w)
    D = τ + sum((h_i(i, v, w) / v[i]^2) * ((1 - exp(-v[i] * τ)) / v[i] - τ) for i in eachindex(v))
    return D
end

"""
    B_j(α, β, v, w)

Generalisation of the B function from Eqn. (62c) in Hellwarth et al. 1999. This is the expected value of the exact action <S_j> taken w.r.t trial action, given for the 'jth' phonon mode.

Required for calculating the polaron free energy.

# Arguments
- `α::Float64`: is the partial dielectric electron-phonon coupling parameter for the 'jth' phonon mode.  
- `β::Float64`: is the reduced thermodynamic temperature ħωⱼ/(kT) associated with the 'jth' phonon mode.
- `v::Vector{Float64}`: is a vector of the v variational parameters.
- `w::Vector{Float64}`: is a vector of the w variational parameters.

See Hellwarth, R. W., Biaggio, I. (1999): https://doi.org/10.1103/PhysRevB.60.299.

See also ['B'](@ref).
"""
<<<<<<< HEAD
function B_j(α, β, v, w)
    B_integrand(τ) = cosh(τ - β / 2) / sqrt(abs(D_j(τ, β, v, w)))
    B = α / (√π * sinh(β / 2)) * quadgk(τ -> B_integrand(τ), 0.0, β / 2.0)[1]
=======
function B_j(α, β, v, w; rtol=1e-3)
    B_integrand(τ) = cosh(τ - β / 2) / sqrt(abs(D_j(τ, β, v, w)))
    B = α / (√π * sinh(β / 2)) * quadgk(τ -> B_integrand(τ), 0.0, β / 2.0, atol=rtol)[1]
>>>>>>> ee5035b9
    return B
end

"""
    B_j(α, v, w; rtol = 1e-3)

Calculates `B_j(α, β, v, w)` but at zero-temperature, `β = Inf`.

# Arguments
- `α::Float64`: is the partial dielectric electron-phonon coupling parameter for the 'jth' phonon mode.  
- `v::Vector{Float64}`: is a vector of the v variational parameters.
- `w::Vector{Float64}`: is a vector of the w variational parameters.

See also [`B_j`](@ref).
"""
<<<<<<< HEAD
function B_j(α, v, w)
    B_integrand(τ) = exp(-abs(τ)) / sqrt(abs(D_j(abs(τ), v, w)))
    B = α / √π * quadgk(τ -> B_integrand(τ), 0.0, Inf64)[1]
=======
function B_j(α, v, w; rtol=1e-3)
    B_integrand(τ) = exp(-abs(τ)) / sqrt(abs(D_j(abs(τ), v, w)))
    B = α / √π * quadgk(τ -> B_integrand(τ), 0.0, Inf64, atol=rtol)[1]
>>>>>>> ee5035b9
    return B
end

"""
    C_j(β, v, w, n)

Generalisation of the C function from Eqn. (62e) in Hellwarth et al. 1999. This is the expected value of the trial action <S_0> taken w.r.t trial action.

Required for calculating the polaron free energy.

# Arguments
- `β::Float64`: is the reduced thermodynamic temperature ħωⱼ/(kT) associated with the 'jth' phonon mode.
- `v::Vector{Float64}`: is a vector of the v variational parameters.
- `w::Vector{Float64}`: is a vector of the w variational parameters.
- `n::Integer`: is the number of phonon modes.

See Hellwarth, R. W., Biaggio, I. (1999): https://doi.org/10.1103/PhysRevB.60.299.

See also ['C'](@ref).
"""
function C_j(β, v, w, n)
    # Sum over the contributions from each fictitious mass.
    s = sum(C_ij(i, j, v, w) / (v[j] * w[i]) * (coth(β * v[j] / 2) - 2 / (β * v[j])) for i in eachindex(v), j in eachindex(w))

    # Divide by the number of phonon modes to give an average contribution per phonon mode.
    return 3 * s / n
end

"""
    C_j(v, w, n)

Calculates `C_j(β, v, w, n)` but at zero-temperature, `β = Inf`.

# Arguments
- `v::Vector{Float64}`: is a vector of the v variational parameters.
- `w::Vector{Float64}`: is a vector of the w variational parameters.
- `n::Integer`: is the number of phonon modes.

See also [`C_j`](@ref).
"""
function C_j(v, w, n)
    # Sum over the contributions from each fictitious mass.
    s = sum(C_ij(i, j, v, w) / (v[j] * w[i]) for i in eachindex(v), j in eachindex(w))
    # Divide by the number of phonon modes to give an average contribution per phonon mode.
    return 3 * s / n
end

"""
    A_j(β, v, w, n)

Generalisation of the A function from Eqn. (62b) in Hellwarth et al. 1999. This is the Helmholtz free energy of the trial model.

Required for calculating the polaron free energy.

# Arguments
- `β::Float64`: is the reduced thermodynamic temperature ħωⱼ/(kT) associated with the 'jth' phonon mode.
- `v::Vector{Float64}`: is a vector of the v variational parameters.
- `w::Vector{Float64}`: is a vector of the w variational parameters.
- `n::Integer`: is the number of phonon modes.

See Hellwarth, R. W., Biaggio, I. (1999): https://doi.org/10.1103/PhysRevB.60.299.

See also ['A'](@ref).
"""
function A_j(β, v, w, n)
    # Sum over the contributions from each fictitious mass.
    s = -log(2π * β) / 2 + sum(v[i] == w[i] ? 0.0 : 
    log(v[i]) -  log(w[i]) - β / 2 * (v[i] - w[i]) - log(1 - exp(-v[i] * β)) + log(1 - exp(-w[i] * β))
    for i in eachindex(v))
    # Divide by the number of phonon modes to give an average contribution per phonon mode.
    3 / β * s / n
end

"""
    A_j(v, w, n)

Calculates `A_j(β, v, w, n)` but at zero-temperature, `β = Inf`.

# Arguments
- `v::Vector{Float64}`: is a vector of the v variational parameters.
- `w::Vector{Float64}`: is a vector of the w variational parameters.
- `n::Integer`: is the number of phonon modes.

See also [`A_j`](@ref).
"""
function A_j(v, w, n)
    s = sum(v .- w)
    return -3 * s / (2 * n)
end

"""
    multi_F(v, w, α, β; ω = 1.0, T = nothing, verbose = false)

Calculates the Helmholtz free energy of the polaron for a material with multiple phonon branches. 
    
This generalises the Osaka 1959 (below Eqn. (22)) and Hellwarth. et al 1999 (Eqn. (62a)) free energy expressions.

# Arguments
- `v::Vector{Float64}`: is a vector of the v variational parameters.
- `w::Vector{Float64}`: is a vector of the w variational parameters.
- `α::Float64`: is the partial dielectric electron-phonon coupling parameter for the 'jth' phonon mode.  
- `β::Float64`: is the reduced thermodynamic temperature ħωⱼ/(kT) associated with the 'jth' phonon mode.
- `ω::Union{Float64, Vector{Float64}}`: phonon mode frequencies (2π THz). Predefined as `ω = 1.0` for a single mode in polaron units.
- `T`: is a token used by `make_polaron()` to keep track of the temperature for printing during a calculation. Do not alter.
- `verbose`: is used by `make_polaron()` to specify whether or not to print. Ignore.

See Osaka, Y. (1959): https://doi.org/10.1143/ptp.22.437 and Hellwarth, R. W., Biaggio, I. (1999): https://doi.org/10.1103/PhysRevB.60.299.

See also [`F`](@ref).
"""
<<<<<<< HEAD
function multi_F(v, w, α, β; ω = 1.0, T = nothing, verbose = false)

    # Add contribution to the total free energy from the phonon mode.
    F = sum(-(B_j(α[j], β[j], v, w) + C_j(β[j], v, w, length(ω)) + A_j(β[j], v, w, length(ω))) * ω[j] for j in eachindex(ω))
=======
function multi_F(v, w, α, β; ω=1.0, rtol=1e-3, T=nothing, verbose=false)

    # Add contribution to the total free energy from the phonon mode.
    F = sum(-(B_j(α[j], β[j], v, w; rtol=rtol) + C_j(β[j], v, w, length(ω)) + A_j(β[j], v, w, length(ω))) * ω[j] for j in eachindex(ω))
>>>>>>> ee5035b9

    # Print the free energy.
    if verbose
        println("\e[2K", "Process: $(count) / $processes ($(round.(count / processes * 100, digits = 1)) %) | T = $(round.(T, digits = 3)) | F = $(round.(F, digits = 3))")
        print("\033[F")

        global count += 1
    end

    # Free energy in units of meV
    return F
end

"""
    multi_F(v, w, α; ω = 1.0, verbose = false)

Calculates the zero-temperature ground-state energy of the polaron for a material with multiple phonon branches. Similar to `multi_F(v, w, α, β)` but with `β = Inf`. Generalises Eqn. (33) in Feynman 1955.

# Arguments
- `v::Vector{Float64}`: is a vector of the v variational parameters.
- `w::Vector{Float64}`: is a vector of the w variational parameters.
- `α::Float64`: is the partial dielectric electron-phonon coupling parameter for the 'jth' phonon mode.  
- `ω::Union{Float64, Vector{Float64}}`: phonon mode frequencies (2π THz). Predefined as `ω = 1.0` for a single mode in polaron units.
- `verbose`: is used by `make_polaron()` to specify whether or not to print. Ignore.  

See Feynman 1955: http://dx.doi.org/10.1103/PhysRev.97.660.

See also [`multi_F`](@ref).
"""
<<<<<<< HEAD
function multi_F(v, w, α; ω = 1.0, verbose = false)

    # Add contribution to the total free energy from the phonon mode.
	F = sum(-(B_j(α[j], v, w) + C_j(v, w, length(ω)) + A_j(v, w, length(ω))) * ω[j] for j in eachindex(ω))
=======
function multi_F(v, w, α; ω=1.0, rtol=1e-3, verbose=false)

    # Add contribution to the total free energy from the phonon mode.
    F = sum(-(B_j(α[j], v, w; rtol=rtol) + C_j(v, w, length(ω)) + A_j(v, w, length(ω))) * ω[j] for j in eachindex(ω))
>>>>>>> ee5035b9

    # Print the free energy.
    if verbose
        println("\e[2K", "Process: $(count) / $processes ($(round.(count / processes * 100, digits = 1)) %) | T = 0.0 | F = $(round.(F, digits = 3))")
        print("\033[F")
        global count += 1
    end

    # Free energy in units of meV
    return F
end

"""
    var_params(α, β; v = 0.0, w = 0.0, ω = 1.0, N = 1, show_trace = false, T = nothing, verbose = false)

Minimises the multiple phonon mode free energy function for a set of vₚ and wₚ variational parameters. The variational parameters follow the inequality: v₁ > w₁ > v₂ > w₂ > ... > vₙ > wₙ. Generalises `feynmanvw` to multiple variational parameters.

# Arguments
- `α::Vector{Float64}`: is the partial dielectric electron-phonon coupling parameter for the 'jth' phonon mode.  
- `β::Vector{Float64}`: is the reduced thermodynamic temperature ħωⱼ/(kT) associated with the 'jth' phonon mode.
- `v::Float64, w::Float64`: determines if the function should start with a random initial set of variational parameters (v, w = 0.0) or a given set of variational parameter values.
- `ω::Union{Float64, Vector{Float64}}`: phonon mode frequencies (2π THz). Predefined as `ω = 1.0` for a single mode in polaron units.
- `N::Integer`: specifies the number of variational parameter pairs, v_p and w_p, to use in minimising the free energy.
- `show_trace::Bool`: shows the optimsation trace from `Optim.jl`.
- `T`: is a token used by `make_polaron()` to keep track of the temperature for printing during a calculation. Do not alter.
- `verbose`: is used by `make_polaron()` to specify whether or not to print. Ignore.

See also [`multi_F`](@ref), [`feynmanvw`](@ref).
"""
<<<<<<< HEAD
function var_params(α, β; v = 0.0, w = 0.0, ω = 1.0, N = 1, show_trace = false, T = nothing, verbose = false) # N number of v and w params
=======
function var_params(α, β; v=0.0, w=0.0, ω=1.0, N=1, rtol=1e-3, show_trace=false, T=nothing, verbose=false) # N number of v and w params
>>>>>>> ee5035b9

    if N != length(v) != length(w)
        return error("The number of variational parameters v & w must be equal to N.")
    end

    # Use a random set of N initial v and w values.
    if v == 0.0 || w == 0.0
        # Intial guess for v and w parameters.
        initial = [x for x in 1.0:(2.0*N)] # initial guess around 4 and ≥ 1.
    else
        Δv = v .- w
        initial = vcat(Δv, w)
    end

    # Limits of the optimisation.
    lower = fill(0.0, 2 * N)
    upper = fill(Inf64, 2 * N)

<<<<<<< HEAD
	# The multiple phonon mode free energy function to minimise.
	f(x) = multi_F([x[2 * n - 1] for n in 1:N] .+ [x[2 * n] for n in 1:N], [x[2 * n] for n in 1:N], α, β; ω = ω)

	# Use Optim to optimise the free energy function w.r.t the set of v and w parameters.
	solution = Optim.optimize(
		Optim.OnceDifferentiable(f, initial; autodiff = :forward),
        lower,
        upper,
        initial,
        Fminbox(BFGS()),
		Optim.Options(show_trace = show_trace), # Set time limit for asymptotic convergence if needed.
	)

	# Extract the v and w parameters that minimised the free energy.
	var_params = Optim.minimizer(solution)

	# Separate the v and w parameters into one-dimensional arrays (vectors).
	Δv = [var_params[2 * n - 1] for n in 1:N]
	w = [var_params[2 * n] for n in 1:N]
=======
    # The multiple phonon mode free energy function to minimise.
    f(x) = multi_F([abs(x[2*n-1]) for n in 1:N] .+ [abs(x[2*n]) for n in 1:N], [abs(x[2*n]) for n in 1:N], α, β; ω=ω, rtol=rtol)

    # Use Optim to optimise the free energy function w.r.t the set of v and w parameters.
    solution = Optim.optimize(
        Optim.OnceDifferentiable(f, initial; autodiff=:forward),
        initial,
        Newton(),
        Optim.Options(show_trace=true), # Set time limit for asymptotic convergence if needed.
    )

    @show(solution)

    # Extract the v and w parameters that minimised the free energy.
    var_params = Optim.minimizer(solution)

    # Separate the v and w parameters into one-dimensional arrays (vectors).
    Δv = [abs(var_params[2*n-1]) for n in 1:N]
    w = [abs(var_params[2*n]) for n in 1:N]
>>>>>>> ee5035b9

    # if Optim.converged(solution) == false
    #     @warn "Failed to converge T = $T K variational solution. v = $(Δv .+ w), w = $w."
    # end

    # Print the variational parameters that minimised the free energy.
    if verbose
        println("\e[2K", "Process: $(count) / $processes ($(round.(count / processes * 100, digits = 1)) %) | T = $(round.(T, digits = 3)) | v = $(round.(Δv .+ w, digits = 3)) | w = $(round.(w, digits = 3))")
        print("\033[F")

        global count += 1
    end

    # Return the variational parameters that minimised the free energy.
    return (Δv .+ w, w)
end

"""
    var_params(α; v = 0.0, w = 0.0, ω = 1.0, N = 1, show_trace = false, verbose = false)

Minimises the multiple phonon mode free energy function for a set of vₚ and wₚ variational parameters at zero-temperature. Similar to `var_params(α, β)` but with `β = Inf`.

# Arguments
- `α::Vector{Float64}`: is the partial dielectric electron-phonon coupling parameter for the 'jth' phonon mode.  
- `v::Float64, w::Float64`: determines if the function should start with a random initial set of variational parameters (v, w = 0.0) or a given set of variational parameter values.
- `ω::Union{Float64, Vector{Float64}}`: phonon mode frequencies (2π THz). Predefined as `ω = 1.0` for a single mode in polaron units.
- `N::Integer`: specifies the number of variational parameter pairs, v_p and w_p, to use in minimising the free energy.
- `show_trace::Bool`: shows the optimsation trace from `Optim.jl`.
- `verbose`: is used by `make_polaron()` to specify whether or not to print. Ignore.

See also [`multi_F`](@ref), [`feynmanvw`](@ref), [`var_param`](@ref).
"""
<<<<<<< HEAD
function var_params(α; v = 0.0, w = 0.0, ω = 1.0, N = 1, show_trace = false, verbose = false) # N number of v and w params
 
=======
function var_params(α; v=0.0, w=0.0, ω=1.0, N=1, rtol=1e-3, show_trace=false, verbose=false) # N number of v and w params

>>>>>>> ee5035b9
    if N != length(v) != length(w)
        return error("The number of variational parameters v & w must be equal to N.")
    end

    # Use a random set of N initial v and w values.
    if v == 0.0 || w == 0.0
        # Intial guess for v and w parameters.
        initial = [x for x in 1.0:(2.0*N)] # initial guess around 4 and ≥ 1.
    else
        Δv = v .- w
        initial = vcat(Δv .+ rtol, w)
    end

    # Limits of the optimisation.
    lower = fill(0.0, 2 * N)
    upper = fill(100.0, 2 * N)

<<<<<<< HEAD
	# The multiple phonon mode free energy function to minimise.
	f(x) = multi_F([x[2 * n - 1] for n in 1:N] .+ [x[2 * n] for n in 1:N], [x[2 * n] for n in 1:N], α; ω = ω)

	# Use Optim to optimise the free energy function w.r.t the set of v and w parameters.
	solution = Optim.optimize(
		Optim.OnceDifferentiable(f, initial; autodiff = :forward),
        lower,
        upper,
        initial,
        Fminbox(BFGS()),
		Optim.Options(show_trace = show_trace), # Set time limit for asymptotic convergence if needed.
	)

	# Extract the v and w parameters that minimised the free energy.
	var_params = Optim.minimizer(solution)

	# Separate the v and w parameters into one-dimensional arrays (vectors).
	Δv = [var_params[2 * n - 1] for n in 1:N]
	w = [var_params[2 * n] for n in 1:N]
=======
    # The multiple phonon mode free energy function to minimise.
    f(x) = multi_F([abs(x[2*n-1]) for n in 1:N] .+ [abs(x[2*n]) for n in 1:N], [abs(x[2*n]) for n in 1:N], α; ω=ω, rtol=rtol)

    # Use Optim to optimise the free energy function w.r.t the set of v and w parameters.
    solution = Optim.optimize(
        Optim.OnceDifferentiable(f, initial; autodiff=:forward),
        initial,
        Newton(),
        Optim.Options(show_trace=false), # Set time limit for asymptotic convergence if needed.
    )

    @show(solution)

    # Extract the v and w parameters that minimised the free energy.
    var_params = Optim.minimizer(solution)

    # Separate the v and w parameters into one-dimensional arrays (vectors).
    Δv = [abs(var_params[2*n-1]) for n in 1:N]
    w = [abs(var_params[2*n]) for n in 1:N]
>>>>>>> ee5035b9

    # if Optim.converged(solution) == false
    #     @warn "Failed to converge T = 0 K variational solution. v = $(Δv .+ w), w = $w."
    # end

    # Print the variational parameters that minimised the free energy.
    if verbose
        println("\e[2K", "Process: $(count) / $processes ($(round.(count / processes * 100, digits = 1)) %) | T = 0.0 | v = $(round.(Δv .+ w, digits = 3)) | w = $(round.(w, digits = 3))")
        print("\033[F")

        global count += 1
    end

    # Return the variational parameters that minimised the free energy.
    return (Δv .+ w, w)
end

<|MERGE_RESOLUTION|>--- conflicted
+++ resolved
@@ -1,767 +1,688 @@
-# MultipleBranches.jl
-#  Extending the Feynman theory to multiple phonon branches
-
-"""
-    frohlichPartial((f, ϵ_mode); ϵ_o, ϵ_s, meff)
-
-Calculate a (partial) dielectric electron-phonon coupling element.
-
-# Arguments
-- `f`: frequency of mode in THz.
-- `ϵ_mode`: this mode's contribution to dielectric.
-- `ϵ_o`: optical dielectric.
--  `ϵ_s`: total static dielectric contribution.
-"""
-function frohlichPartial((f, ϵ_mode); ϵ_o, ϵ_s, meff)
-    ω = f * 1e12 * 2π
-    α = 1 / (4π * ϵ_0) * ϵ_mode / (ϵ_o * ϵ_s) * (q^2 / ħ) * sqrt(meff * me / (2 * ω * ħ))
-    return α
-end
-
-# deprecated signature wrapped via multiple dispatch
-frohlichPartial(ϵ_o, ϵ_s, ϵ_mode, f, meff) = frohlichPartial((f, ϵ_mode), ϵ_o=ϵ_o, ϵ_s=ϵ_s, meff=meff)
-
-rows(M::Matrix) = map(x -> reshape(getindex(M, x, :), :, size(M)[2]), 1:size(M)[1])
-
-"""
-    IRtoDielectric(IRmodes, volume)
-
-From absolute value of IR activities of phonon modes, generate a per-mode
-contribution to the low-frequency dielectric constant.
-
-IRmodes are tuples f, S with Frequency in THz; InfraRed activity in e^2 amu^-1.
-"""
-function IRtoDielectric(IRmodes, volume)
-    ϵ = 0.0 #* q^2 * THz^-2 * amu^-1 * m^-3
-    for r in rows(IRmodes)
-        f, S = r # frequency in THz; activity in e^2 amu^-1
-        f = f * 1E12 #* THz
-        ω = 2π * f
-        S = S * q^2 / amu
-        ϵ_mode = S / ω^2 / volume
-        ϵ_mode /= 3 # take isotropic average = divide by 3
-        ϵ += ϵ_mode
-        println("Mode f= $f S= $S ϵ_mode = $(ϵ_mode / ϵ_0)")
-    end
-    println("Raw ionic dielectric contribution: $ϵ absolute $(ϵ / ϵ_0) relative")
-    return ϵ / ϵ_0
-end
-
-"""
-    IRtoalpha(IR, volume)
-
-Calculates contribution to dielectric constant for each polar phonon mode, and thereby the Frohlich alpha contribution for this mode.
-"""
-function IRtoalpha(IR; volume, ϵ_o, ϵ_s, meff)
-    ϵ = 0.0 #* q^2 * THz^-2 * amu^-1 * m^-3
-    α_sum = 0.0
-    for r in rows(IR)
-        f, S = r # frequency in THz; activity in e^2 amu^-1
-        ω = 2π * f * 1e12
-        S = S * q^2 / amu
-        ϵ_mode = S / ω^2 / volume
-        ϵ_mode /= 3 # take isotropic average = divide by 3
-        ϵ_mode /= ϵ_0 # reduced dielectric constant
-        ϵ += ϵ_mode
-        #println("Mode f= $f S= $S ϵ_mode = $(upreferred(ϵ_mode/u"ϵ0"))")
-        α = frohlichPartial(ϵ_o, ϵ_s, ϵ_mode, f, meff)
-        α_sum += α
-        if (α > 0.1)
-            println("Notable Mode f = $f, α_partial = $α.")
-        end
-    end
-    println("Sum alpha: $(α_sum)")
-    return α_sum
-end
-
-"""
-    DieletricFromIRmode(IRmode)
-
-Calculate dielectric from an individual mode.
-
-IRmode is a tuple f, S with Frequency in THz; InfraRed activity in e^2 amu^-1.
-"""
-function DielectricFromIRmode(IRmode; volume)
-    f, S = IRmode # Assumes Frequency in THz; InfraRed activity in e^2 amu^-1
-    ω = 2π * f * 1e12
-    S = S * q^2 / amu
-    ϵ_mode = S / ω^2 / volume
-    ϵ_mode /= 3 # take isotropic average = divide by 3
-    ϵ_mode /= ϵ_0 # reduced dielectric
-    return ϵ_mode
-end
-
-"""
-    Hellwarth1999mobilityRHS((α, (v, w) ,f), effectivemass, T)
-
-Calculates the DC mobility using Hellwarth et al. 1999 Eqn. (2).
-
-See Hellwarth et a. 1999: https://doi.org/10.1103/PhysRevB.60.299.
-"""
-function Hellwarth1999mobilityRHS((α, (v, w), f), effectivemass, T)
-    mb = effectivemass * MassElectron
-    ω = f * 1e12 * 2π
-    βred = ħ * ω / (kB * T)
-
-    R = (v^2 - w^2) / (w^2 * v) # inline, page 300 just after Eqn (2)
-    b = R * βred / sinh(βred * v / 2) # Feynman1962 version; page 1010, Eqn (47b)
-    a = sqrt((βred / 2)^2 + R * βred * coth(βred * v / 2))
-    k(u, a, b, v) = (u^2 + a^2 - b * cos(v * u))^(-3 / 2) * cos(u) # integrand in (2)
-    K = quadgk(u -> k(u, a, b, v), 0, Inf)[1] # numerical quadrature integration of (2)
-
-    # Right-hand-side of Eqn 1 in Hellwarth 1999 // Eqn (4) in Baggio1997
-    RHS = α / (3 * sqrt(π)) * βred^(5 / 2) / sinh(βred / 2) * (v^3 / w^3) * K
-    μ = RHS^(-1) * q / (ω * mb)
-
-    return 1 / μ
-end
-
-"""
-----------------------------------------------------------------------
-Multiple Branch Frohlich Alpha
-----------------------------------------------------------------------
-
-Partial dielectric electron-phonon coupling parameter, decomposed into ionic dielectric contributions from each phonon mode of the matieral.  
-"""
-
-"""
-    ϵ_ionic_mode(phonon_mode_freq, ir_activity, volume)
-
-Calculate the ionic contribution to the dielectric function for a given phonon mode.
-
-# Arguments
-- `phonon_mode_freq::Float64`: is the frequency of the mode in THz.
-- `ir_activity::Float64`: is the infra-red activity of the mode in e²amu⁻¹.
-- `volume::Float64`: is the volume of the unit cell of the material in m³.
-"""
-function ϵ_ionic_mode(phonon_mode_freq, ir_activity, volume) # single ionic mode
-
-    # Angular phonon frequency for the phonon mode (rad Hz)
-    ω_j = 2π * phonon_mode_freq * 1e12
-
-    # Dielectric contribution from a single ionic phonon mode
-    ϵ_mode = eV^2 * ir_activity / (3 * volume * ω_j^2 * amu)
-
-    # Normalise ionic dielectric contribution with 1 / (4π ϵ_0) (NB: the 4π has been pre-cancelled)
-    return ϵ_mode / ϵ_0
-end
-
-"""
-    ϵ_total(freqs_and_ir_activity, volume)
-
-Calculate the total ionic contribution to the dielectric function from all phonon modes.
-
-# Arguments
-- `freqs_and_ir_activity::Matrix{Float64}`: is a matrix containeing the phonon mode frequencies (in THz) in the first column and the infra-red activities (in e²amu⁻¹) in the second column.
-- `volume::Float64`: is the volume of the unit cell of the material in m^3.
-"""
-function ϵ_total(freqs_and_ir_activity, volume) # total ionic contribution to dielectric
-
-    # Extract phonon frequencies (THz)
-    phonon_freqs = freqs_and_ir_activity[:, 1]
-
-    # Extra infra-red activities (e^2 amu^-1)
-    ir_activity = freqs_and_ir_activity[:, 2]
-
-    # Sum over all ionic contribution from each phonon mode
-    total_ionic = 0.0
-
-    for t in eachindex(phonon_freqs)
-        total_ionic += ϵ_ionic_mode(phonon_freqs[t], ir_activity[t], volume)
-    end
-
-    return total_ionic
-end
-
-"""
-    effective_freqs(freqs_and_ir_activity, num_var_params)
-
-Generates a matrix of effective phonon modes with frequencies and infra-red activities derived from a larger matrix using the Principal Component Analysis (PCA) method.
-
-# Arguments
-- `freqs_and_ir_activity::Matrix{Float64}`: is a matrix containing the phonon mode frequencies (in THz) in the first column and the infra-red activities (in e²amu⁻¹) in the second column.
-- `num_var_params::Integer`: is the number of effective modes required (which needs to be less than the number of modes in `freqs_and_ir_activity``).
-
-*** POSSIBLY REDUNDANT ***
-"""
-function effective_freqs(freqs_and_ir_activity, num_var_params) # PCA Algorithm
-
-    # Check that the number of effective modes is less than the number of actual phonon modes.
-    if num_var_params >= size(freqs_and_ir_activity)[1]
-
-        println("The number of effective phonon modes has to be less than the total number of phonon modes.")
-
-    else
-
-        # Centralise data by subtracting the columnwise mean
-        standardized_matrix = freqs_and_ir_activity' .- mean(freqs_and_ir_activity', dims=2)
-
-        # Calculate the covariance matrix S' * S. Matrix size is (n - 1) x (n - 1) for number of params (here n = 2)
-        covariance_matrix = standardized_matrix' * standardized_matrix
-
-        # Extract eigenvectors of the covariance matrix
-        eigenvectors = eigvecs(covariance_matrix)
-
-        # Project the original data along the covariance matrix eigenvectors and undo the centralisation
-        reduced_matrix = standardized_matrix[:, 1:num_var_params] * eigenvectors[1:num_var_params, 1:num_var_params] *
-                         eigenvectors[1:num_var_params, 1:num_var_params]' .+ mean(freqs_and_ir_activity', dims=2)
-
-        # Resultant matrix is positive definite and transposed.
-        return abs.(reduced_matrix')
-    end
-end
-
-"""
-    multi_frohlichalpha(ϵ_optic, ϵ_ionic, ϵ_total, phonon_mode_freq, m_eff)
-
-Calculates the partial dielectric electron-phonon coupling parameter for a given longitudinal optical phonon mode. 
-
-This decomposes the original Frohlich alpha coupling parameter (defined for a single phonon branch) into contributions from multiple phonon
-branches.
-
-# Arguments
-- `ϵ_optic::Float64`: is the optical dielectric constant of the material.
-- `ϵ_ionic::Float64`: is the ionic dielectric contribution from the phonon mode.
-- `ϵ_total::Float64`: is the total ionic dielectric contribution from all phonon modes of the material.
-- `phonon_mode_freq::Float64`: is the frequency of the phonon mode (THz).
-- `m_eff::Float64` is the band mass of the electron (in units of electron mass m_e).
-"""
-function multi_frohlichalpha(ϵ_optic, ϵ_ionic, ϵ_total, phonon_mode_freq, m_eff)
-
-    # The Rydberg energy unit
-    Ry = eV^4 * me / (2 * ħ^2)
-
-    # Angular phonon frequency for the phonon mode (rad Hz).
-    ω = 2π * 1e12 * phonon_mode_freq
-
-    # The static dielectric constant. Calculated here instead of inputted so that ionic modes are properly normalised.
-    ϵ_static = ϵ_total + ϵ_optic
-
-    # The contribution to the electron-phonon parameter from the currrent phonon mode. 1 / (4π ϵ_0) is the dielectric normalisation.
-    α_j = (m_eff * Ry / (ħ * ω))^(1 / 2) * ϵ_ionic / (4π * ϵ_0) / (ϵ_optic * ϵ_static)
-
-    return α_j
-end
-
-"""
-----------------------------------------------------------------------
-Multiple Branch Polaron Free Energy
-----------------------------------------------------------------------
-
-Calculate the polaron free energy, generalised from Osaka's expression to the case where multiple phonon modes are present in the material.
-"""
-
-"""
-    κ_i(i, v, w)
-
-Calculates the spring-constant coupling the electron to the 'ith' fictitious mass that approximates the exact electron-phonon interaction with a harmonic coupling to a massive fictitious particle. 
-
-Required for calculating the polaron free energy.
-
-Note: Not to be confused with the number of physical phonon branches; many phonon branches could be approximated with one or two etc. fictitious masses for example. The number of fictitious mass does not necessarily need to match the number of phonon branches.
-
-# Arguments
-- `i::Integer`: enumerates the current fictitious mass.
-- `v::Vector{Float64}`: is a vector of the v variational parameters.
-- `w::Vector{Float64}`: is a vector of the w variational parameters.
-"""
-function κ_i(i, v, w)
-    κ = v[i]^2 - w[i]^2
-    κ *= prod(j != i ? (v[j]^2 - w[i]^2) / (w[j]^2 - w[i]^2) : 1.0 for j in eachindex(v))
-    return κ
-end
-
-"""
-    h_i(i, v, w)
-
-Calculates the normal-mode (the eigenmodes) frequency of the coupling between the electron and the `ith' fictitious mass that approximates the exact electron-phonon interaction with a harmonic coupling to a massive fictitious particle. 
-
-Required for calculating the polaron free energy.
-
-Note: Not to be confused with the number of physical phonon branches; many phonon branches could be approximated with one or two etc. fictitious masses for example. The number of fictitious mass does not necessarily need to match the number of phonon branches.
-
-# Arguments
-- `i::Integer`: enumerates the current fictitious mass.
-- `v::Vector{Float64}`: is a vector of the v variational parameters.
-- `w::Vector{Float64}`: is a vector of the w variational parameters.
-"""
-function h_i(i, v, w)
-    h = v[i]^2 - w[i]^2
-    h *= prod(j != i ? (w[j]^2 - v[i]^2) / (v[j]^2 - v[i]^2) : 1.0 for j in eachindex(v))
-    return h
-end
-
-"""
-    C_ij(i, j, v, w)
-
-Calculates the element to the coupling matrix C_ij (a generalisation of Feynman's `C` coupling variational parameter in Feynman 1955) between the electron and the `ith' and `jth' fictitious masses that approximates the exact electron-phonon interaction with a harmonic coupling to a massive fictitious particle. 
-
-Required for calculating the polaron free energy.
-
-Note: Not to be confused with the number of physical phonon branches; many phonon branches could be approximated with one or two etc. fictitious masses for example. The number of fictitious mass does not necessarily need to match the number of phonon branches.
-
-# Arguments
-- `i::Integer, j::Integer`: enumerate the current fictitious masses under focus (also the index of the element in the coupling matrix C)
-- `v::Vector{Float64}`: is a vector of the v variational parameters.
-- `w::Vector{Float64}`: is a vector of the w variational parameters.
-
-See Feynman 1955: http://dx.doi.org/10.1103/PhysRev.97.660.
-"""
-function C_ij(i, j, v, w)
-    C = w[i] * κ_i(i, v, w) * h_i(j, v, w) / (4 * (v[j]^2 - w[i]^2))
-    return C
-end
-
-"""
-    D_j(τ, β, v, w)
-
-Calculates the recoil function (a generalisation of D(u) in Eqn. (35c) in FHIP 1962) that approximates the exact influence (recoil effects) of the phonon bath on the electron with the influence of the fictitious masses attached by springs to the electron. It appears in the exponent of the intermediate scattering function.
-
-# Arguments
-- `τ::Float64`: is the imaginary time variable.
-- `β::Float64`: is the reduced thermodynamic temperature ħωⱼ/(kT) associated with the 'jth' phonon mode.
-- `v::Vector{Float64}`: is a vector of the v variational parameters.
-- `w::Vector{Float64}`: is a vector of the w variational parameters.
-
-See FHIP 1962: https://doi.org/10.1103/PhysRev.127.1004.
-"""
-function D_j(τ, β, v, w)
-    D = τ * (1 - τ / β) + sum((h_i(i, v, w) / v[i]^2) * ((1 + exp(-v[i] * β) - exp(-v[i] * τ) - exp(v[i] * (τ - β))) / (v[i] * (1 - exp(-v[i] * β))) - τ * (1 - τ / β)) for i in eachindex(v))
-    return D
-end
-
-"""
-    D_j(τ, v, w)
-
-Calculates the recoil function at zero-temperature.
-
-# Arguments
-- `τ::Float64`: is the imaginary time variable.
-- `v::Vector{Float64}`: is a vector of the v variational parameters.
-- `w::Vector{Float64}`: is a vector of the w variational parameters.
-
-See also ['D_j'](@ref).
-"""
-function D_j(τ, v, w)
-    D = τ + sum((h_i(i, v, w) / v[i]^2) * ((1 - exp(-v[i] * τ)) / v[i] - τ) for i in eachindex(v))
-    return D
-end
-
-"""
-    B_j(α, β, v, w)
-
-Generalisation of the B function from Eqn. (62c) in Hellwarth et al. 1999. This is the expected value of the exact action <S_j> taken w.r.t trial action, given for the 'jth' phonon mode.
-
-Required for calculating the polaron free energy.
-
-# Arguments
-- `α::Float64`: is the partial dielectric electron-phonon coupling parameter for the 'jth' phonon mode.  
-- `β::Float64`: is the reduced thermodynamic temperature ħωⱼ/(kT) associated with the 'jth' phonon mode.
-- `v::Vector{Float64}`: is a vector of the v variational parameters.
-- `w::Vector{Float64}`: is a vector of the w variational parameters.
-
-See Hellwarth, R. W., Biaggio, I. (1999): https://doi.org/10.1103/PhysRevB.60.299.
-
-See also ['B'](@ref).
-"""
-<<<<<<< HEAD
-function B_j(α, β, v, w)
-    B_integrand(τ) = cosh(τ - β / 2) / sqrt(abs(D_j(τ, β, v, w)))
-    B = α / (√π * sinh(β / 2)) * quadgk(τ -> B_integrand(τ), 0.0, β / 2.0)[1]
-=======
-function B_j(α, β, v, w; rtol=1e-3)
-    B_integrand(τ) = cosh(τ - β / 2) / sqrt(abs(D_j(τ, β, v, w)))
-    B = α / (√π * sinh(β / 2)) * quadgk(τ -> B_integrand(τ), 0.0, β / 2.0, atol=rtol)[1]
->>>>>>> ee5035b9
-    return B
-end
-
-"""
-    B_j(α, v, w; rtol = 1e-3)
-
-Calculates `B_j(α, β, v, w)` but at zero-temperature, `β = Inf`.
-
-# Arguments
-- `α::Float64`: is the partial dielectric electron-phonon coupling parameter for the 'jth' phonon mode.  
-- `v::Vector{Float64}`: is a vector of the v variational parameters.
-- `w::Vector{Float64}`: is a vector of the w variational parameters.
-
-See also [`B_j`](@ref).
-"""
-<<<<<<< HEAD
-function B_j(α, v, w)
-    B_integrand(τ) = exp(-abs(τ)) / sqrt(abs(D_j(abs(τ), v, w)))
-    B = α / √π * quadgk(τ -> B_integrand(τ), 0.0, Inf64)[1]
-=======
-function B_j(α, v, w; rtol=1e-3)
-    B_integrand(τ) = exp(-abs(τ)) / sqrt(abs(D_j(abs(τ), v, w)))
-    B = α / √π * quadgk(τ -> B_integrand(τ), 0.0, Inf64, atol=rtol)[1]
->>>>>>> ee5035b9
-    return B
-end
-
-"""
-    C_j(β, v, w, n)
-
-Generalisation of the C function from Eqn. (62e) in Hellwarth et al. 1999. This is the expected value of the trial action <S_0> taken w.r.t trial action.
-
-Required for calculating the polaron free energy.
-
-# Arguments
-- `β::Float64`: is the reduced thermodynamic temperature ħωⱼ/(kT) associated with the 'jth' phonon mode.
-- `v::Vector{Float64}`: is a vector of the v variational parameters.
-- `w::Vector{Float64}`: is a vector of the w variational parameters.
-- `n::Integer`: is the number of phonon modes.
-
-See Hellwarth, R. W., Biaggio, I. (1999): https://doi.org/10.1103/PhysRevB.60.299.
-
-See also ['C'](@ref).
-"""
-function C_j(β, v, w, n)
-    # Sum over the contributions from each fictitious mass.
-    s = sum(C_ij(i, j, v, w) / (v[j] * w[i]) * (coth(β * v[j] / 2) - 2 / (β * v[j])) for i in eachindex(v), j in eachindex(w))
-
-    # Divide by the number of phonon modes to give an average contribution per phonon mode.
-    return 3 * s / n
-end
-
-"""
-    C_j(v, w, n)
-
-Calculates `C_j(β, v, w, n)` but at zero-temperature, `β = Inf`.
-
-# Arguments
-- `v::Vector{Float64}`: is a vector of the v variational parameters.
-- `w::Vector{Float64}`: is a vector of the w variational parameters.
-- `n::Integer`: is the number of phonon modes.
-
-See also [`C_j`](@ref).
-"""
-function C_j(v, w, n)
-    # Sum over the contributions from each fictitious mass.
-    s = sum(C_ij(i, j, v, w) / (v[j] * w[i]) for i in eachindex(v), j in eachindex(w))
-    # Divide by the number of phonon modes to give an average contribution per phonon mode.
-    return 3 * s / n
-end
-
-"""
-    A_j(β, v, w, n)
-
-Generalisation of the A function from Eqn. (62b) in Hellwarth et al. 1999. This is the Helmholtz free energy of the trial model.
-
-Required for calculating the polaron free energy.
-
-# Arguments
-- `β::Float64`: is the reduced thermodynamic temperature ħωⱼ/(kT) associated with the 'jth' phonon mode.
-- `v::Vector{Float64}`: is a vector of the v variational parameters.
-- `w::Vector{Float64}`: is a vector of the w variational parameters.
-- `n::Integer`: is the number of phonon modes.
-
-See Hellwarth, R. W., Biaggio, I. (1999): https://doi.org/10.1103/PhysRevB.60.299.
-
-See also ['A'](@ref).
-"""
-function A_j(β, v, w, n)
-    # Sum over the contributions from each fictitious mass.
-    s = -log(2π * β) / 2 + sum(v[i] == w[i] ? 0.0 : 
-    log(v[i]) -  log(w[i]) - β / 2 * (v[i] - w[i]) - log(1 - exp(-v[i] * β)) + log(1 - exp(-w[i] * β))
-    for i in eachindex(v))
-    # Divide by the number of phonon modes to give an average contribution per phonon mode.
-    3 / β * s / n
-end
-
-"""
-    A_j(v, w, n)
-
-Calculates `A_j(β, v, w, n)` but at zero-temperature, `β = Inf`.
-
-# Arguments
-- `v::Vector{Float64}`: is a vector of the v variational parameters.
-- `w::Vector{Float64}`: is a vector of the w variational parameters.
-- `n::Integer`: is the number of phonon modes.
-
-See also [`A_j`](@ref).
-"""
-function A_j(v, w, n)
-    s = sum(v .- w)
-    return -3 * s / (2 * n)
-end
-
-"""
-    multi_F(v, w, α, β; ω = 1.0, T = nothing, verbose = false)
-
-Calculates the Helmholtz free energy of the polaron for a material with multiple phonon branches. 
-    
-This generalises the Osaka 1959 (below Eqn. (22)) and Hellwarth. et al 1999 (Eqn. (62a)) free energy expressions.
-
-# Arguments
-- `v::Vector{Float64}`: is a vector of the v variational parameters.
-- `w::Vector{Float64}`: is a vector of the w variational parameters.
-- `α::Float64`: is the partial dielectric electron-phonon coupling parameter for the 'jth' phonon mode.  
-- `β::Float64`: is the reduced thermodynamic temperature ħωⱼ/(kT) associated with the 'jth' phonon mode.
-- `ω::Union{Float64, Vector{Float64}}`: phonon mode frequencies (2π THz). Predefined as `ω = 1.0` for a single mode in polaron units.
-- `T`: is a token used by `make_polaron()` to keep track of the temperature for printing during a calculation. Do not alter.
-- `verbose`: is used by `make_polaron()` to specify whether or not to print. Ignore.
-
-See Osaka, Y. (1959): https://doi.org/10.1143/ptp.22.437 and Hellwarth, R. W., Biaggio, I. (1999): https://doi.org/10.1103/PhysRevB.60.299.
-
-See also [`F`](@ref).
-"""
-<<<<<<< HEAD
-function multi_F(v, w, α, β; ω = 1.0, T = nothing, verbose = false)
-
-    # Add contribution to the total free energy from the phonon mode.
-    F = sum(-(B_j(α[j], β[j], v, w) + C_j(β[j], v, w, length(ω)) + A_j(β[j], v, w, length(ω))) * ω[j] for j in eachindex(ω))
-=======
-function multi_F(v, w, α, β; ω=1.0, rtol=1e-3, T=nothing, verbose=false)
-
-    # Add contribution to the total free energy from the phonon mode.
-    F = sum(-(B_j(α[j], β[j], v, w; rtol=rtol) + C_j(β[j], v, w, length(ω)) + A_j(β[j], v, w, length(ω))) * ω[j] for j in eachindex(ω))
->>>>>>> ee5035b9
-
-    # Print the free energy.
-    if verbose
-        println("\e[2K", "Process: $(count) / $processes ($(round.(count / processes * 100, digits = 1)) %) | T = $(round.(T, digits = 3)) | F = $(round.(F, digits = 3))")
-        print("\033[F")
-
-        global count += 1
-    end
-
-    # Free energy in units of meV
-    return F
-end
-
-"""
-    multi_F(v, w, α; ω = 1.0, verbose = false)
-
-Calculates the zero-temperature ground-state energy of the polaron for a material with multiple phonon branches. Similar to `multi_F(v, w, α, β)` but with `β = Inf`. Generalises Eqn. (33) in Feynman 1955.
-
-# Arguments
-- `v::Vector{Float64}`: is a vector of the v variational parameters.
-- `w::Vector{Float64}`: is a vector of the w variational parameters.
-- `α::Float64`: is the partial dielectric electron-phonon coupling parameter for the 'jth' phonon mode.  
-- `ω::Union{Float64, Vector{Float64}}`: phonon mode frequencies (2π THz). Predefined as `ω = 1.0` for a single mode in polaron units.
-- `verbose`: is used by `make_polaron()` to specify whether or not to print. Ignore.  
-
-See Feynman 1955: http://dx.doi.org/10.1103/PhysRev.97.660.
-
-See also [`multi_F`](@ref).
-"""
-<<<<<<< HEAD
-function multi_F(v, w, α; ω = 1.0, verbose = false)
-
-    # Add contribution to the total free energy from the phonon mode.
-	F = sum(-(B_j(α[j], v, w) + C_j(v, w, length(ω)) + A_j(v, w, length(ω))) * ω[j] for j in eachindex(ω))
-=======
-function multi_F(v, w, α; ω=1.0, rtol=1e-3, verbose=false)
-
-    # Add contribution to the total free energy from the phonon mode.
-    F = sum(-(B_j(α[j], v, w; rtol=rtol) + C_j(v, w, length(ω)) + A_j(v, w, length(ω))) * ω[j] for j in eachindex(ω))
->>>>>>> ee5035b9
-
-    # Print the free energy.
-    if verbose
-        println("\e[2K", "Process: $(count) / $processes ($(round.(count / processes * 100, digits = 1)) %) | T = 0.0 | F = $(round.(F, digits = 3))")
-        print("\033[F")
-        global count += 1
-    end
-
-    # Free energy in units of meV
-    return F
-end
-
-"""
-    var_params(α, β; v = 0.0, w = 0.0, ω = 1.0, N = 1, show_trace = false, T = nothing, verbose = false)
-
-Minimises the multiple phonon mode free energy function for a set of vₚ and wₚ variational parameters. The variational parameters follow the inequality: v₁ > w₁ > v₂ > w₂ > ... > vₙ > wₙ. Generalises `feynmanvw` to multiple variational parameters.
-
-# Arguments
-- `α::Vector{Float64}`: is the partial dielectric electron-phonon coupling parameter for the 'jth' phonon mode.  
-- `β::Vector{Float64}`: is the reduced thermodynamic temperature ħωⱼ/(kT) associated with the 'jth' phonon mode.
-- `v::Float64, w::Float64`: determines if the function should start with a random initial set of variational parameters (v, w = 0.0) or a given set of variational parameter values.
-- `ω::Union{Float64, Vector{Float64}}`: phonon mode frequencies (2π THz). Predefined as `ω = 1.0` for a single mode in polaron units.
-- `N::Integer`: specifies the number of variational parameter pairs, v_p and w_p, to use in minimising the free energy.
-- `show_trace::Bool`: shows the optimsation trace from `Optim.jl`.
-- `T`: is a token used by `make_polaron()` to keep track of the temperature for printing during a calculation. Do not alter.
-- `verbose`: is used by `make_polaron()` to specify whether or not to print. Ignore.
-
-See also [`multi_F`](@ref), [`feynmanvw`](@ref).
-"""
-<<<<<<< HEAD
-function var_params(α, β; v = 0.0, w = 0.0, ω = 1.0, N = 1, show_trace = false, T = nothing, verbose = false) # N number of v and w params
-=======
-function var_params(α, β; v=0.0, w=0.0, ω=1.0, N=1, rtol=1e-3, show_trace=false, T=nothing, verbose=false) # N number of v and w params
->>>>>>> ee5035b9
-
-    if N != length(v) != length(w)
-        return error("The number of variational parameters v & w must be equal to N.")
-    end
-
-    # Use a random set of N initial v and w values.
-    if v == 0.0 || w == 0.0
-        # Intial guess for v and w parameters.
-        initial = [x for x in 1.0:(2.0*N)] # initial guess around 4 and ≥ 1.
-    else
-        Δv = v .- w
-        initial = vcat(Δv, w)
-    end
-
-    # Limits of the optimisation.
-    lower = fill(0.0, 2 * N)
-    upper = fill(Inf64, 2 * N)
-
-<<<<<<< HEAD
-	# The multiple phonon mode free energy function to minimise.
-	f(x) = multi_F([x[2 * n - 1] for n in 1:N] .+ [x[2 * n] for n in 1:N], [x[2 * n] for n in 1:N], α, β; ω = ω)
-
-	# Use Optim to optimise the free energy function w.r.t the set of v and w parameters.
-	solution = Optim.optimize(
-		Optim.OnceDifferentiable(f, initial; autodiff = :forward),
-        lower,
-        upper,
-        initial,
-        Fminbox(BFGS()),
-		Optim.Options(show_trace = show_trace), # Set time limit for asymptotic convergence if needed.
-	)
-
-	# Extract the v and w parameters that minimised the free energy.
-	var_params = Optim.minimizer(solution)
-
-	# Separate the v and w parameters into one-dimensional arrays (vectors).
-	Δv = [var_params[2 * n - 1] for n in 1:N]
-	w = [var_params[2 * n] for n in 1:N]
-=======
-    # The multiple phonon mode free energy function to minimise.
-    f(x) = multi_F([abs(x[2*n-1]) for n in 1:N] .+ [abs(x[2*n]) for n in 1:N], [abs(x[2*n]) for n in 1:N], α, β; ω=ω, rtol=rtol)
-
-    # Use Optim to optimise the free energy function w.r.t the set of v and w parameters.
-    solution = Optim.optimize(
-        Optim.OnceDifferentiable(f, initial; autodiff=:forward),
-        initial,
-        Newton(),
-        Optim.Options(show_trace=true), # Set time limit for asymptotic convergence if needed.
-    )
-
-    @show(solution)
-
-    # Extract the v and w parameters that minimised the free energy.
-    var_params = Optim.minimizer(solution)
-
-    # Separate the v and w parameters into one-dimensional arrays (vectors).
-    Δv = [abs(var_params[2*n-1]) for n in 1:N]
-    w = [abs(var_params[2*n]) for n in 1:N]
->>>>>>> ee5035b9
-
-    # if Optim.converged(solution) == false
-    #     @warn "Failed to converge T = $T K variational solution. v = $(Δv .+ w), w = $w."
-    # end
-
-    # Print the variational parameters that minimised the free energy.
-    if verbose
-        println("\e[2K", "Process: $(count) / $processes ($(round.(count / processes * 100, digits = 1)) %) | T = $(round.(T, digits = 3)) | v = $(round.(Δv .+ w, digits = 3)) | w = $(round.(w, digits = 3))")
-        print("\033[F")
-
-        global count += 1
-    end
-
-    # Return the variational parameters that minimised the free energy.
-    return (Δv .+ w, w)
-end
-
-"""
-    var_params(α; v = 0.0, w = 0.0, ω = 1.0, N = 1, show_trace = false, verbose = false)
-
-Minimises the multiple phonon mode free energy function for a set of vₚ and wₚ variational parameters at zero-temperature. Similar to `var_params(α, β)` but with `β = Inf`.
-
-# Arguments
-- `α::Vector{Float64}`: is the partial dielectric electron-phonon coupling parameter for the 'jth' phonon mode.  
-- `v::Float64, w::Float64`: determines if the function should start with a random initial set of variational parameters (v, w = 0.0) or a given set of variational parameter values.
-- `ω::Union{Float64, Vector{Float64}}`: phonon mode frequencies (2π THz). Predefined as `ω = 1.0` for a single mode in polaron units.
-- `N::Integer`: specifies the number of variational parameter pairs, v_p and w_p, to use in minimising the free energy.
-- `show_trace::Bool`: shows the optimsation trace from `Optim.jl`.
-- `verbose`: is used by `make_polaron()` to specify whether or not to print. Ignore.
-
-See also [`multi_F`](@ref), [`feynmanvw`](@ref), [`var_param`](@ref).
-"""
-<<<<<<< HEAD
-function var_params(α; v = 0.0, w = 0.0, ω = 1.0, N = 1, show_trace = false, verbose = false) # N number of v and w params
- 
-=======
-function var_params(α; v=0.0, w=0.0, ω=1.0, N=1, rtol=1e-3, show_trace=false, verbose=false) # N number of v and w params
-
->>>>>>> ee5035b9
-    if N != length(v) != length(w)
-        return error("The number of variational parameters v & w must be equal to N.")
-    end
-
-    # Use a random set of N initial v and w values.
-    if v == 0.0 || w == 0.0
-        # Intial guess for v and w parameters.
-        initial = [x for x in 1.0:(2.0*N)] # initial guess around 4 and ≥ 1.
-    else
-        Δv = v .- w
-        initial = vcat(Δv .+ rtol, w)
-    end
-
-    # Limits of the optimisation.
-    lower = fill(0.0, 2 * N)
-    upper = fill(100.0, 2 * N)
-
-<<<<<<< HEAD
-	# The multiple phonon mode free energy function to minimise.
-	f(x) = multi_F([x[2 * n - 1] for n in 1:N] .+ [x[2 * n] for n in 1:N], [x[2 * n] for n in 1:N], α; ω = ω)
-
-	# Use Optim to optimise the free energy function w.r.t the set of v and w parameters.
-	solution = Optim.optimize(
-		Optim.OnceDifferentiable(f, initial; autodiff = :forward),
-        lower,
-        upper,
-        initial,
-        Fminbox(BFGS()),
-		Optim.Options(show_trace = show_trace), # Set time limit for asymptotic convergence if needed.
-	)
-
-	# Extract the v and w parameters that minimised the free energy.
-	var_params = Optim.minimizer(solution)
-
-	# Separate the v and w parameters into one-dimensional arrays (vectors).
-	Δv = [var_params[2 * n - 1] for n in 1:N]
-	w = [var_params[2 * n] for n in 1:N]
-=======
-    # The multiple phonon mode free energy function to minimise.
-    f(x) = multi_F([abs(x[2*n-1]) for n in 1:N] .+ [abs(x[2*n]) for n in 1:N], [abs(x[2*n]) for n in 1:N], α; ω=ω, rtol=rtol)
-
-    # Use Optim to optimise the free energy function w.r.t the set of v and w parameters.
-    solution = Optim.optimize(
-        Optim.OnceDifferentiable(f, initial; autodiff=:forward),
-        initial,
-        Newton(),
-        Optim.Options(show_trace=false), # Set time limit for asymptotic convergence if needed.
-    )
-
-    @show(solution)
-
-    # Extract the v and w parameters that minimised the free energy.
-    var_params = Optim.minimizer(solution)
-
-    # Separate the v and w parameters into one-dimensional arrays (vectors).
-    Δv = [abs(var_params[2*n-1]) for n in 1:N]
-    w = [abs(var_params[2*n]) for n in 1:N]
->>>>>>> ee5035b9
-
-    # if Optim.converged(solution) == false
-    #     @warn "Failed to converge T = 0 K variational solution. v = $(Δv .+ w), w = $w."
-    # end
-
-    # Print the variational parameters that minimised the free energy.
-    if verbose
-        println("\e[2K", "Process: $(count) / $processes ($(round.(count / processes * 100, digits = 1)) %) | T = 0.0 | v = $(round.(Δv .+ w, digits = 3)) | w = $(round.(w, digits = 3))")
-        print("\033[F")
-
-        global count += 1
-    end
-
-    # Return the variational parameters that minimised the free energy.
-    return (Δv .+ w, w)
-end
-
+# MultipleBranches.jl
+#  Extending the Feynman theory to multiple phonon branches
+
+"""
+    frohlichPartial((f, ϵ_mode); ϵ_o, ϵ_s, meff)
+
+Calculate a (partial) dielectric electron-phonon coupling element.
+
+# Arguments
+- `f`: frequency of mode in THz.
+- `ϵ_mode`: this mode's contribution to dielectric.
+- `ϵ_o`: optical dielectric.
+-  `ϵ_s`: total static dielectric contribution.
+"""
+function frohlichPartial((f, ϵ_mode); ϵ_o, ϵ_s, meff)
+    ω = f * 1e12 * 2π
+    α = 1 / (4π * ϵ_0) * ϵ_mode / (ϵ_o * ϵ_s) * (q^2 / ħ) * sqrt(meff * me / (2 * ω * ħ))
+    return α
+end
+
+# deprecated signature wrapped via multiple dispatch
+frohlichPartial(ϵ_o, ϵ_s, ϵ_mode, f, meff) = frohlichPartial((f, ϵ_mode), ϵ_o=ϵ_o, ϵ_s=ϵ_s, meff=meff)
+
+rows(M::Matrix) = map(x -> reshape(getindex(M, x, :), :, size(M)[2]), 1:size(M)[1])
+
+"""
+    IRtoDielectric(IRmodes, volume)
+
+From absolute value of IR activities of phonon modes, generate a per-mode
+contribution to the low-frequency dielectric constant.
+
+IRmodes are tuples f, S with Frequency in THz; InfraRed activity in e^2 amu^-1.
+"""
+function IRtoDielectric(IRmodes, volume)
+    ϵ = 0.0 #* q^2 * THz^-2 * amu^-1 * m^-3
+    for r in rows(IRmodes)
+        f, S = r # frequency in THz; activity in e^2 amu^-1
+        f = f * 1E12 #* THz
+        ω = 2π * f
+        S = S * q^2 / amu
+        ϵ_mode = S / ω^2 / volume
+        ϵ_mode /= 3 # take isotropic average = divide by 3
+        ϵ += ϵ_mode
+        println("Mode f= $f S= $S ϵ_mode = $(ϵ_mode / ϵ_0)")
+    end
+    println("Raw ionic dielectric contribution: $ϵ absolute $(ϵ / ϵ_0) relative")
+    return ϵ / ϵ_0
+end
+
+"""
+    IRtoalpha(IR, volume)
+
+Calculates contribution to dielectric constant for each polar phonon mode, and thereby the Frohlich alpha contribution for this mode.
+"""
+function IRtoalpha(IR; volume, ϵ_o, ϵ_s, meff)
+    ϵ = 0.0 #* q^2 * THz^-2 * amu^-1 * m^-3
+    α_sum = 0.0
+    for r in rows(IR)
+        f, S = r # frequency in THz; activity in e^2 amu^-1
+        ω = 2π * f * 1e12
+        S = S * q^2 / amu
+        ϵ_mode = S / ω^2 / volume
+        ϵ_mode /= 3 # take isotropic average = divide by 3
+        ϵ_mode /= ϵ_0 # reduced dielectric constant
+        ϵ += ϵ_mode
+        #println("Mode f= $f S= $S ϵ_mode = $(upreferred(ϵ_mode/u"ϵ0"))")
+        α = frohlichPartial(ϵ_o, ϵ_s, ϵ_mode, f, meff)
+        α_sum += α
+        if (α > 0.1)
+            println("Notable Mode f = $f, α_partial = $α.")
+        end
+    end
+    println("Sum alpha: $(α_sum)")
+    return α_sum
+end
+
+"""
+    DieletricFromIRmode(IRmode)
+
+Calculate dielectric from an individual mode.
+
+IRmode is a tuple f, S with Frequency in THz; InfraRed activity in e^2 amu^-1.
+"""
+function DielectricFromIRmode(IRmode; volume)
+    f, S = IRmode # Assumes Frequency in THz; InfraRed activity in e^2 amu^-1
+    ω = 2π * f * 1e12
+    S = S * q^2 / amu
+    ϵ_mode = S / ω^2 / volume
+    ϵ_mode /= 3 # take isotropic average = divide by 3
+    ϵ_mode /= ϵ_0 # reduced dielectric
+    return ϵ_mode
+end
+
+"""
+    Hellwarth1999mobilityRHS((α, (v, w) ,f), effectivemass, T)
+
+Calculates the DC mobility using Hellwarth et al. 1999 Eqn. (2).
+
+See Hellwarth et a. 1999: https://doi.org/10.1103/PhysRevB.60.299.
+"""
+function Hellwarth1999mobilityRHS((α, (v, w), f), effectivemass, T)
+    mb = effectivemass * MassElectron
+    ω = f * 1e12 * 2π
+    βred = ħ * ω / (kB * T)
+
+    R = (v^2 - w^2) / (w^2 * v) # inline, page 300 just after Eqn (2)
+    b = R * βred / sinh(βred * v / 2) # Feynman1962 version; page 1010, Eqn (47b)
+    a = sqrt((βred / 2)^2 + R * βred * coth(βred * v / 2))
+    k(u, a, b, v) = (u^2 + a^2 - b * cos(v * u))^(-3 / 2) * cos(u) # integrand in (2)
+    K = quadgk(u -> k(u, a, b, v), 0, Inf)[1] # numerical quadrature integration of (2)
+
+    # Right-hand-side of Eqn 1 in Hellwarth 1999 // Eqn (4) in Baggio1997
+    RHS = α / (3 * sqrt(π)) * βred^(5 / 2) / sinh(βred / 2) * (v^3 / w^3) * K
+    μ = RHS^(-1) * q / (ω * mb)
+
+    return 1 / μ
+end
+
+"""
+----------------------------------------------------------------------
+Multiple Branch Frohlich Alpha
+----------------------------------------------------------------------
+
+Partial dielectric electron-phonon coupling parameter, decomposed into ionic dielectric contributions from each phonon mode of the matieral.  
+"""
+
+"""
+    ϵ_ionic_mode(phonon_mode_freq, ir_activity, volume)
+
+Calculate the ionic contribution to the dielectric function for a given phonon mode.
+
+# Arguments
+- `phonon_mode_freq::Float64`: is the frequency of the mode in THz.
+- `ir_activity::Float64`: is the infra-red activity of the mode in e²amu⁻¹.
+- `volume::Float64`: is the volume of the unit cell of the material in m³.
+"""
+function ϵ_ionic_mode(phonon_mode_freq, ir_activity, volume) # single ionic mode
+
+    # Angular phonon frequency for the phonon mode (rad Hz)
+    ω_j = 2π * phonon_mode_freq * 1e12
+
+    # Dielectric contribution from a single ionic phonon mode
+    ϵ_mode = eV^2 * ir_activity / (3 * volume * ω_j^2 * amu)
+
+    # Normalise ionic dielectric contribution with 1 / (4π ϵ_0) (NB: the 4π has been pre-cancelled)
+    return ϵ_mode / ϵ_0
+end
+
+"""
+    ϵ_total(freqs_and_ir_activity, volume)
+
+Calculate the total ionic contribution to the dielectric function from all phonon modes.
+
+# Arguments
+- `freqs_and_ir_activity::Matrix{Float64}`: is a matrix containeing the phonon mode frequencies (in THz) in the first column and the infra-red activities (in e²amu⁻¹) in the second column.
+- `volume::Float64`: is the volume of the unit cell of the material in m^3.
+"""
+function ϵ_total(freqs_and_ir_activity, volume) # total ionic contribution to dielectric
+
+    # Extract phonon frequencies (THz)
+    phonon_freqs = freqs_and_ir_activity[:, 1]
+
+    # Extra infra-red activities (e^2 amu^-1)
+    ir_activity = freqs_and_ir_activity[:, 2]
+
+    # Sum over all ionic contribution from each phonon mode
+    total_ionic = 0.0
+
+    for t in eachindex(phonon_freqs)
+        total_ionic += ϵ_ionic_mode(phonon_freqs[t], ir_activity[t], volume)
+    end
+
+    return total_ionic
+end
+
+"""
+    effective_freqs(freqs_and_ir_activity, num_var_params)
+
+Generates a matrix of effective phonon modes with frequencies and infra-red activities derived from a larger matrix using the Principal Component Analysis (PCA) method.
+
+# Arguments
+- `freqs_and_ir_activity::Matrix{Float64}`: is a matrix containing the phonon mode frequencies (in THz) in the first column and the infra-red activities (in e²amu⁻¹) in the second column.
+- `num_var_params::Integer`: is the number of effective modes required (which needs to be less than the number of modes in `freqs_and_ir_activity``).
+
+*** POSSIBLY REDUNDANT ***
+"""
+function effective_freqs(freqs_and_ir_activity, num_var_params) # PCA Algorithm
+
+    # Check that the number of effective modes is less than the number of actual phonon modes.
+    if num_var_params >= size(freqs_and_ir_activity)[1]
+
+        println("The number of effective phonon modes has to be less than the total number of phonon modes.")
+
+    else
+
+        # Centralise data by subtracting the columnwise mean
+        standardized_matrix = freqs_and_ir_activity' .- mean(freqs_and_ir_activity', dims=2)
+
+        # Calculate the covariance matrix S' * S. Matrix size is (n - 1) x (n - 1) for number of params (here n = 2)
+        covariance_matrix = standardized_matrix' * standardized_matrix
+
+        # Extract eigenvectors of the covariance matrix
+        eigenvectors = eigvecs(covariance_matrix)
+
+        # Project the original data along the covariance matrix eigenvectors and undo the centralisation
+        reduced_matrix = standardized_matrix[:, 1:num_var_params] * eigenvectors[1:num_var_params, 1:num_var_params] *
+                         eigenvectors[1:num_var_params, 1:num_var_params]' .+ mean(freqs_and_ir_activity', dims=2)
+
+        # Resultant matrix is positive definite and transposed.
+        return abs.(reduced_matrix')
+    end
+end
+
+"""
+    multi_frohlichalpha(ϵ_optic, ϵ_ionic, ϵ_total, phonon_mode_freq, m_eff)
+
+Calculates the partial dielectric electron-phonon coupling parameter for a given longitudinal optical phonon mode. 
+
+This decomposes the original Frohlich alpha coupling parameter (defined for a single phonon branch) into contributions from multiple phonon
+branches.
+
+# Arguments
+- `ϵ_optic::Float64`: is the optical dielectric constant of the material.
+- `ϵ_ionic::Float64`: is the ionic dielectric contribution from the phonon mode.
+- `ϵ_total::Float64`: is the total ionic dielectric contribution from all phonon modes of the material.
+- `phonon_mode_freq::Float64`: is the frequency of the phonon mode (THz).
+- `m_eff::Float64` is the band mass of the electron (in units of electron mass m_e).
+"""
+function multi_frohlichalpha(ϵ_optic, ϵ_ionic, ϵ_total, phonon_mode_freq, m_eff)
+
+    # The Rydberg energy unit
+    Ry = eV^4 * me / (2 * ħ^2)
+
+    # Angular phonon frequency for the phonon mode (rad Hz).
+    ω = 2π * 1e12 * phonon_mode_freq
+
+    # The static dielectric constant. Calculated here instead of inputted so that ionic modes are properly normalised.
+    ϵ_static = ϵ_total + ϵ_optic
+
+    # The contribution to the electron-phonon parameter from the currrent phonon mode. 1 / (4π ϵ_0) is the dielectric normalisation.
+    α_j = (m_eff * Ry / (ħ * ω))^(1 / 2) * ϵ_ionic / (4π * ϵ_0) / (ϵ_optic * ϵ_static)
+
+    return α_j
+end
+
+"""
+----------------------------------------------------------------------
+Multiple Branch Polaron Free Energy
+----------------------------------------------------------------------
+
+Calculate the polaron free energy, generalised from Osaka's expression to the case where multiple phonon modes are present in the material.
+"""
+
+"""
+    κ_i(i, v, w)
+
+Calculates the spring-constant coupling the electron to the 'ith' fictitious mass that approximates the exact electron-phonon interaction with a harmonic coupling to a massive fictitious particle. 
+
+Required for calculating the polaron free energy.
+
+Note: Not to be confused with the number of physical phonon branches; many phonon branches could be approximated with one or two etc. fictitious masses for example. The number of fictitious mass does not necessarily need to match the number of phonon branches.
+
+# Arguments
+- `i::Integer`: enumerates the current fictitious mass.
+- `v::Vector{Float64}`: is a vector of the v variational parameters.
+- `w::Vector{Float64}`: is a vector of the w variational parameters.
+"""
+function κ_i(i, v, w)
+    κ = v[i]^2 - w[i]^2
+    κ *= prod(j != i ? (v[j]^2 - w[i]^2) / (w[j]^2 - w[i]^2) : 1.0 for j in eachindex(v))
+    return κ
+end
+
+"""
+    h_i(i, v, w)
+
+Calculates the normal-mode (the eigenmodes) frequency of the coupling between the electron and the `ith' fictitious mass that approximates the exact electron-phonon interaction with a harmonic coupling to a massive fictitious particle. 
+
+Required for calculating the polaron free energy.
+
+Note: Not to be confused with the number of physical phonon branches; many phonon branches could be approximated with one or two etc. fictitious masses for example. The number of fictitious mass does not necessarily need to match the number of phonon branches.
+
+# Arguments
+- `i::Integer`: enumerates the current fictitious mass.
+- `v::Vector{Float64}`: is a vector of the v variational parameters.
+- `w::Vector{Float64}`: is a vector of the w variational parameters.
+"""
+function h_i(i, v, w)
+    h = v[i]^2 - w[i]^2
+    h *= prod(j != i ? (w[j]^2 - v[i]^2) / (v[j]^2 - v[i]^2) : 1.0 for j in eachindex(v))
+    return h
+end
+
+"""
+    C_ij(i, j, v, w)
+
+Calculates the element to the coupling matrix C_ij (a generalisation of Feynman's `C` coupling variational parameter in Feynman 1955) between the electron and the `ith' and `jth' fictitious masses that approximates the exact electron-phonon interaction with a harmonic coupling to a massive fictitious particle. 
+
+Required for calculating the polaron free energy.
+
+Note: Not to be confused with the number of physical phonon branches; many phonon branches could be approximated with one or two etc. fictitious masses for example. The number of fictitious mass does not necessarily need to match the number of phonon branches.
+
+# Arguments
+- `i::Integer, j::Integer`: enumerate the current fictitious masses under focus (also the index of the element in the coupling matrix C)
+- `v::Vector{Float64}`: is a vector of the v variational parameters.
+- `w::Vector{Float64}`: is a vector of the w variational parameters.
+
+See Feynman 1955: http://dx.doi.org/10.1103/PhysRev.97.660.
+"""
+function C_ij(i, j, v, w)
+    C = w[i] * κ_i(i, v, w) * h_i(j, v, w) / (4 * (v[j]^2 - w[i]^2))
+    return C
+end
+
+"""
+    D_j(τ, β, v, w)
+
+Calculates the recoil function (a generalisation of D(u) in Eqn. (35c) in FHIP 1962) that approximates the exact influence (recoil effects) of the phonon bath on the electron with the influence of the fictitious masses attached by springs to the electron. It appears in the exponent of the intermediate scattering function.
+
+# Arguments
+- `τ::Float64`: is the imaginary time variable.
+- `β::Float64`: is the reduced thermodynamic temperature ħωⱼ/(kT) associated with the 'jth' phonon mode.
+- `v::Vector{Float64}`: is a vector of the v variational parameters.
+- `w::Vector{Float64}`: is a vector of the w variational parameters.
+
+See FHIP 1962: https://doi.org/10.1103/PhysRev.127.1004.
+"""
+function D_j(τ, β, v, w)
+    D = τ * (1 - τ / β) + sum((h_i(i, v, w) / v[i]^2) * ((1 + exp(-v[i] * β) - exp(-v[i] * τ) - exp(v[i] * (τ - β))) / (v[i] * (1 - exp(-v[i] * β))) - τ * (1 - τ / β)) for i in eachindex(v))
+    return D
+end
+
+"""
+    D_j(τ, v, w)
+
+Calculates the recoil function at zero-temperature.
+
+# Arguments
+- `τ::Float64`: is the imaginary time variable.
+- `v::Vector{Float64}`: is a vector of the v variational parameters.
+- `w::Vector{Float64}`: is a vector of the w variational parameters.
+
+See also ['D_j'](@ref).
+"""
+function D_j(τ, v, w)
+    D = τ + sum((h_i(i, v, w) / v[i]^2) * ((1 - exp(-v[i] * τ)) / v[i] - τ) for i in eachindex(v))
+    return D
+end
+
+"""
+    B_j(α, β, v, w)
+
+Generalisation of the B function from Eqn. (62c) in Hellwarth et al. 1999. This is the expected value of the exact action <S_j> taken w.r.t trial action, given for the 'jth' phonon mode.
+
+Required for calculating the polaron free energy.
+
+# Arguments
+- `α::Float64`: is the partial dielectric electron-phonon coupling parameter for the 'jth' phonon mode.  
+- `β::Float64`: is the reduced thermodynamic temperature ħωⱼ/(kT) associated with the 'jth' phonon mode.
+- `v::Vector{Float64}`: is a vector of the v variational parameters.
+- `w::Vector{Float64}`: is a vector of the w variational parameters.
+
+See Hellwarth, R. W., Biaggio, I. (1999): https://doi.org/10.1103/PhysRevB.60.299.
+
+See also ['B'](@ref).
+"""
+function B_j(α, β, v, w)
+    B_integrand(τ) = cosh(τ - β / 2) / sqrt(abs(D_j(τ, β, v, w)))
+    B = α / (√π * sinh(β / 2)) * quadgk(τ -> B_integrand(τ), 0.0, β / 2.0)[1]
+    return B
+end
+
+"""
+    B_j(α, v, w; rtol = 1e-3)
+
+Calculates `B_j(α, β, v, w)` but at zero-temperature, `β = Inf`.
+
+# Arguments
+- `α::Float64`: is the partial dielectric electron-phonon coupling parameter for the 'jth' phonon mode.  
+- `v::Vector{Float64}`: is a vector of the v variational parameters.
+- `w::Vector{Float64}`: is a vector of the w variational parameters.
+
+See also [`B_j`](@ref).
+"""
+function B_j(α, v, w)
+    B_integrand(τ) = exp(-abs(τ)) / sqrt(abs(D_j(abs(τ), v, w)))
+    B = α / √π * quadgk(τ -> B_integrand(τ), 0.0, Inf64)[1]
+    return B
+end
+
+"""
+    C_j(β, v, w, n)
+
+Generalisation of the C function from Eqn. (62e) in Hellwarth et al. 1999. This is the expected value of the trial action <S_0> taken w.r.t trial action.
+
+Required for calculating the polaron free energy.
+
+# Arguments
+- `β::Float64`: is the reduced thermodynamic temperature ħωⱼ/(kT) associated with the 'jth' phonon mode.
+- `v::Vector{Float64}`: is a vector of the v variational parameters.
+- `w::Vector{Float64}`: is a vector of the w variational parameters.
+- `n::Integer`: is the number of phonon modes.
+
+See Hellwarth, R. W., Biaggio, I. (1999): https://doi.org/10.1103/PhysRevB.60.299.
+
+See also ['C'](@ref).
+"""
+function C_j(β, v, w, n)
+    # Sum over the contributions from each fictitious mass.
+    s = sum(C_ij(i, j, v, w) / (v[j] * w[i]) * (coth(β * v[j] / 2) - 2 / (β * v[j])) for i in eachindex(v), j in eachindex(w))
+
+    # Divide by the number of phonon modes to give an average contribution per phonon mode.
+    return 3 * s / n
+end
+
+"""
+    C_j(v, w, n)
+
+Calculates `C_j(β, v, w, n)` but at zero-temperature, `β = Inf`.
+
+# Arguments
+- `v::Vector{Float64}`: is a vector of the v variational parameters.
+- `w::Vector{Float64}`: is a vector of the w variational parameters.
+- `n::Integer`: is the number of phonon modes.
+
+See also [`C_j`](@ref).
+"""
+function C_j(v, w, n)
+    # Sum over the contributions from each fictitious mass.
+    s = sum(C_ij(i, j, v, w) / (v[j] * w[i]) for i in eachindex(v), j in eachindex(w))
+    # Divide by the number of phonon modes to give an average contribution per phonon mode.
+    return 3 * s / n
+end
+
+"""
+    A_j(β, v, w, n)
+
+Generalisation of the A function from Eqn. (62b) in Hellwarth et al. 1999. This is the Helmholtz free energy of the trial model.
+
+Required for calculating the polaron free energy.
+
+# Arguments
+- `β::Float64`: is the reduced thermodynamic temperature ħωⱼ/(kT) associated with the 'jth' phonon mode.
+- `v::Vector{Float64}`: is a vector of the v variational parameters.
+- `w::Vector{Float64}`: is a vector of the w variational parameters.
+- `n::Integer`: is the number of phonon modes.
+
+See Hellwarth, R. W., Biaggio, I. (1999): https://doi.org/10.1103/PhysRevB.60.299.
+
+See also ['A'](@ref).
+"""
+function A_j(β, v, w, n)
+    # Sum over the contributions from each fictitious mass.
+    s = -log(2π * β) / 2 + sum(v[i] == w[i] ? 0.0 : 
+    log(v[i]) -  log(w[i]) - β / 2 * (v[i] - w[i]) - log(1 - exp(-v[i] * β)) + log(1 - exp(-w[i] * β))
+    for i in eachindex(v))
+    # Divide by the number of phonon modes to give an average contribution per phonon mode.
+    3 / β * s / n
+end
+
+"""
+    A_j(v, w, n)
+
+Calculates `A_j(β, v, w, n)` but at zero-temperature, `β = Inf`.
+
+# Arguments
+- `v::Vector{Float64}`: is a vector of the v variational parameters.
+- `w::Vector{Float64}`: is a vector of the w variational parameters.
+- `n::Integer`: is the number of phonon modes.
+
+See also [`A_j`](@ref).
+"""
+function A_j(v, w, n)
+    s = sum(v .- w)
+    return -3 * s / (2 * n)
+end
+
+"""
+    multi_F(v, w, α, β; ω = 1.0, T = nothing, verbose = false)
+
+Calculates the Helmholtz free energy of the polaron for a material with multiple phonon branches. 
+    
+This generalises the Osaka 1959 (below Eqn. (22)) and Hellwarth. et al 1999 (Eqn. (62a)) free energy expressions.
+
+# Arguments
+- `v::Vector{Float64}`: is a vector of the v variational parameters.
+- `w::Vector{Float64}`: is a vector of the w variational parameters.
+- `α::Float64`: is the partial dielectric electron-phonon coupling parameter for the 'jth' phonon mode.  
+- `β::Float64`: is the reduced thermodynamic temperature ħωⱼ/(kT) associated with the 'jth' phonon mode.
+- `ω::Union{Float64, Vector{Float64}}`: phonon mode frequencies (2π THz). Predefined as `ω = 1.0` for a single mode in polaron units.
+- `T`: is a token used by `make_polaron()` to keep track of the temperature for printing during a calculation. Do not alter.
+- `verbose`: is used by `make_polaron()` to specify whether or not to print. Ignore.
+
+See Osaka, Y. (1959): https://doi.org/10.1143/ptp.22.437 and Hellwarth, R. W., Biaggio, I. (1999): https://doi.org/10.1103/PhysRevB.60.299.
+
+See also [`F`](@ref).
+"""
+function multi_F(v, w, α, β; ω = 1.0, T = nothing, verbose = false)
+
+    # Add contribution to the total free energy from the phonon mode.
+    F = sum(-(B_j(α[j], β[j], v, w) + C_j(β[j], v, w, length(ω)) + A_j(β[j], v, w, length(ω))) * ω[j] for j in eachindex(ω))
+
+    # Print the free energy.
+    if verbose
+        println("\e[2K", "Process: $(count) / $processes ($(round.(count / processes * 100, digits = 1)) %) | T = $(round.(T, digits = 3)) | F = $(round.(F, digits = 3))")
+        print("\033[F")
+
+        global count += 1
+    end
+
+    # Free energy in units of meV
+    return F
+end
+
+"""
+    multi_F(v, w, α; ω = 1.0, verbose = false)
+
+Calculates the zero-temperature ground-state energy of the polaron for a material with multiple phonon branches. Similar to `multi_F(v, w, α, β)` but with `β = Inf`. Generalises Eqn. (33) in Feynman 1955.
+
+# Arguments
+- `v::Vector{Float64}`: is a vector of the v variational parameters.
+- `w::Vector{Float64}`: is a vector of the w variational parameters.
+- `α::Float64`: is the partial dielectric electron-phonon coupling parameter for the 'jth' phonon mode.  
+- `ω::Union{Float64, Vector{Float64}}`: phonon mode frequencies (2π THz). Predefined as `ω = 1.0` for a single mode in polaron units.
+- `verbose`: is used by `make_polaron()` to specify whether or not to print. Ignore.  
+
+See Feynman 1955: http://dx.doi.org/10.1103/PhysRev.97.660.
+
+See also [`multi_F`](@ref).
+"""
+function multi_F(v, w, α; ω = 1.0, verbose = false)
+
+    # Add contribution to the total free energy from the phonon mode.
+	F = sum(-(B_j(α[j], v, w) + C_j(v, w, length(ω)) + A_j(v, w, length(ω))) * ω[j] for j in eachindex(ω))
+
+    # Print the free energy.
+    if verbose
+        println("\e[2K", "Process: $(count) / $processes ($(round.(count / processes * 100, digits = 1)) %) | T = 0.0 | F = $(round.(F, digits = 3))")
+        print("\033[F")
+        global count += 1
+    end
+
+    # Free energy in units of meV
+    return F
+end
+
+"""
+    var_params(α, β; v = 0.0, w = 0.0, ω = 1.0, N = 1, show_trace = false, T = nothing, verbose = false)
+
+Minimises the multiple phonon mode free energy function for a set of vₚ and wₚ variational parameters. The variational parameters follow the inequality: v₁ > w₁ > v₂ > w₂ > ... > vₙ > wₙ. Generalises `feynmanvw` to multiple variational parameters.
+
+# Arguments
+- `α::Vector{Float64}`: is the partial dielectric electron-phonon coupling parameter for the 'jth' phonon mode.  
+- `β::Vector{Float64}`: is the reduced thermodynamic temperature ħωⱼ/(kT) associated with the 'jth' phonon mode.
+- `v::Float64, w::Float64`: determines if the function should start with a random initial set of variational parameters (v, w = 0.0) or a given set of variational parameter values.
+- `ω::Union{Float64, Vector{Float64}}`: phonon mode frequencies (2π THz). Predefined as `ω = 1.0` for a single mode in polaron units.
+- `N::Integer`: specifies the number of variational parameter pairs, v_p and w_p, to use in minimising the free energy.
+- `show_trace::Bool`: shows the optimsation trace from `Optim.jl`.
+- `T`: is a token used by `make_polaron()` to keep track of the temperature for printing during a calculation. Do not alter.
+- `verbose`: is used by `make_polaron()` to specify whether or not to print. Ignore.
+
+See also [`multi_F`](@ref), [`feynmanvw`](@ref).
+"""
+function var_params(α, β; v = 0.0, w = 0.0, ω = 1.0, N = 1, show_trace = false, T = nothing, verbose = false) # N number of v and w params
+
+    if N != length(v) != length(w)
+        return error("The number of variational parameters v & w must be equal to N.")
+    end
+
+    # Use a random set of N initial v and w values.
+    if v == 0.0 || w == 0.0
+        # Intial guess for v and w parameters.
+        initial = [x for x in 1.0:(2.0*N)] # initial guess around 4 and ≥ 1.
+    else
+        Δv = v .- w
+        initial = vcat(Δv, w)
+    end
+
+    # Limits of the optimisation.
+    lower = fill(0.0, 2 * N)
+    upper = fill(Inf64, 2 * N)
+
+	# The multiple phonon mode free energy function to minimise.
+	f(x) = multi_F([x[2 * n - 1] for n in 1:N] .+ [x[2 * n] for n in 1:N], [x[2 * n] for n in 1:N], α, β; ω = ω)
+
+    # Use Optim to optimise the free energy function w.r.t the set of v and w parameters.
+    solution = Optim.optimize(
+        Optim.OnceDifferentiable(f, initial; autodiff=:forward),
+        lower,
+        upper,
+        initial,
+        Fminbox(BFGS()),
+        Optim.Options(show_trace=show_trace), # Set time limit for asymptotic convergence if needed.
+    )
+
+    # Extract the v and w parameters that minimised the free energy.
+    var_params = Optim.minimizer(solution)
+
+    # Separate the v and w parameters into one-dimensional arrays (vectors).
+    Δv = [var_params[2*n-1] for n in 1:N]
+    w = [var_params[2*n] for n in 1:N]
+
+    # if Optim.converged(solution) == false
+    #     @warn "Failed to converge T = $T K variational solution. v = $(Δv .+ w), w = $w."
+    # end
+
+    # Print the variational parameters that minimised the free energy.
+    if verbose
+        println("\e[2K", "Process: $(count) / $processes ($(round.(count / processes * 100, digits = 1)) %) | T = $(round.(T, digits = 3)) | v = $(round.(Δv .+ w, digits = 3)) | w = $(round.(w, digits = 3))")
+        print("\033[F")
+
+        global count += 1
+    end
+
+    # Return the variational parameters that minimised the free energy.
+    return (Δv .+ w, w)
+end
+
+"""
+    var_params(α; v = 0.0, w = 0.0, ω = 1.0, N = 1, show_trace = false, verbose = false)
+
+Minimises the multiple phonon mode free energy function for a set of vₚ and wₚ variational parameters at zero-temperature. Similar to `var_params(α, β)` but with `β = Inf`.
+
+# Arguments
+- `α::Vector{Float64}`: is the partial dielectric electron-phonon coupling parameter for the 'jth' phonon mode.  
+- `v::Float64, w::Float64`: determines if the function should start with a random initial set of variational parameters (v, w = 0.0) or a given set of variational parameter values.
+- `ω::Union{Float64, Vector{Float64}}`: phonon mode frequencies (2π THz). Predefined as `ω = 1.0` for a single mode in polaron units.
+- `N::Integer`: specifies the number of variational parameter pairs, v_p and w_p, to use in minimising the free energy.
+- `show_trace::Bool`: shows the optimsation trace from `Optim.jl`.
+- `verbose`: is used by `make_polaron()` to specify whether or not to print. Ignore.
+
+See also [`multi_F`](@ref), [`feynmanvw`](@ref), [`var_param`](@ref).
+"""
+function var_params(α; v = 0.0, w = 0.0, ω = 1.0, N = 1, show_trace = false, verbose = false) # N number of v and w params
+ 
+    if N != length(v) != length(w)
+        return error("The number of variational parameters v & w must be equal to N.")
+    end
+
+    # Use a random set of N initial v and w values.
+    if v == 0.0 || w == 0.0
+        # Intial guess for v and w parameters.
+        initial = [x for x in 1.0:(2.0*N)] # initial guess around 4 and ≥ 1.
+    else
+        Δv = v .- w
+        initial = vcat(Δv .+ rtol, w)
+    end
+
+    # Limits of the optimisation.
+    lower = fill(0.0, 2 * N)
+    upper = fill(100.0, 2 * N)
+
+	# The multiple phonon mode free energy function to minimise.
+	f(x) = multi_F([x[2 * n - 1] for n in 1:N] .+ [x[2 * n] for n in 1:N], [x[2 * n] for n in 1:N], α; ω = ω)
+
+    # Use Optim to optimise the free energy function w.r.t the set of v and w parameters.
+    solution = Optim.optimize(
+        Optim.OnceDifferentiable(f, initial; autodiff=:forward),
+        lower,
+        upper,
+        initial,
+        Fminbox(BFGS()),
+		Optim.Options(show_trace = show_trace), # Set time limit for asymptotic convergence if needed.
+	)
+
+    # Extract the v and w parameters that minimised the free energy.
+    var_params = Optim.minimizer(solution)
+
+    # Separate the v and w parameters into one-dimensional arrays (vectors).
+    Δv = [var_params[2*n-1] for n in 1:N]
+    w = [var_params[2*n] for n in 1:N]
+
+    # if Optim.converged(solution) == false
+    #     @warn "Failed to converge T = 0 K variational solution. v = $(Δv .+ w), w = $w."
+    # end
+
+    # Print the variational parameters that minimised the free energy.
+    if verbose
+        println("\e[2K", "Process: $(count) / $processes ($(round.(count / processes * 100, digits = 1)) %) | T = 0.0 | v = $(round.(Δv .+ w, digits = 3)) | w = $(round.(w, digits = 3))")
+        print("\033[F")
+
+        global count += 1
+    end
+
+    # Return the variational parameters that minimised the free energy.
+    return (Δv .+ w, w)
+end
+